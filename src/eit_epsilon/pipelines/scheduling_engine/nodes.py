import os
from pathlib import Path
import pandas as pd
import numpy as np
from datetime import datetime, timedelta
import math
import time
import re
import copy
import random
import logging
from pandas.api.types import is_string_dtype
import plotly
from typing import List, Dict, Tuple, Deque, Union, Optional, Any
import itertools
from collections import defaultdict, Counter
from concurrent.futures import ProcessPoolExecutor
from collections import deque

# Instantiate logger
logger = logging.getLogger(__name__)


class Job:
    """
    The Job class contains methods for preprocessing and extracting information from open orders that need
    to be processed in a manufacturing workshop.
    """

    @staticmethod
    def filter_in_scope(data: pd.DataFrame, operation: str = "OP 1") -> pd.DataFrame:
        """
        Filters the data to include only in-scope operations for OP 1.

        Args:
            data (pd.DataFrame): The input data.
            operation (str, optional): The operation for which to filter data. Defaults to 'OP 1'.

        Returns:
            pd.DataFrame: The filtered data.
        """
        # Debug statement
        logger.info(f"Total order data: {data.shape}")

        # Apply the filter
        if operation == "OP 1":
            in_scope_data = data[
                (
                    data["Part Description"].str.contains("OP 1")
                    | data["Part Description"].str.contains("ATT ")
                )
                & (~data["On Hold?"])
                & (~data["Part Description"].str.contains("OP 2"))
            ]

        elif operation == "OP 2":
            in_scope_data = data[
                (data["Part Description"].str.contains("OP 2"))
                & (~data["On Hold?"])
                & (~data["Part Description"].str.contains("OP 1"))
            ]

        else:
            logger.error(f"Invalid operation: {operation} - Only 'OP 1' and 'OP 2' are supported")
            raise ValueError("Invalid operation")

        # Debug statement
        logger.info(f"In-scope data for {operation}: {in_scope_data.shape}")

        return in_scope_data

    @staticmethod
    def extract_info(data: pd.DataFrame) -> pd.DataFrame:
        """
        Extracts type, size, and orientation from the part description.

        Args:
            data (pd.DataFrame): The input data.

        Returns:
            pd.DataFrame: The data with extracted information.
        """
        data = data.assign(
            # CR: Cruciate retaining, PS: Posterior stabilizing
            Type=lambda x: x["Part Description"].apply(
                lambda y: "CR" if "CR" in y else ("PS" if "PS" in y else "")
            ),
            # Range 1-10 with optional 'N' for some sizes; e.g. '5N' (Not sure what this stands for)
            Size=lambda x: x["Part Description"].apply(
                lambda y: (re.search(r"Sz (\d+N?)", y).group(1) if re.search(r"Sz (\d+N?)", y) else "")
            ),
            # LEFT or RIGHT orientation
            Orientation=lambda x: x["Part Description"].apply(
                lambda y: ("LEFT" if "LEFT" in y.upper() else ("RIGHT" if "RIGHT" in y.upper() else ""))
            ),
            # CLS: Cementless, CTD: Cemented
            Cementless=lambda x: x["Part Description"].apply(
                lambda y: "CLS" if "CLS" in y.upper() else "CTD"
            ),
        )

        # Create custom Part ID
        data["Custom Part ID"] = (
            data["Orientation"] + "-" + data["Type"] + "-" + data["Size"] + "-" + data["Cementless"]
        )

        # Debug statement
        if data[["Type", "Size", "Orientation"]].isna().sum().sum() > 0:
            logger.warning(
                f"Data with extracted information: {data[['Type', 'Size', 'Orientation']].isna().sum()}"
            )
        else:
            logger.info(f"No missing values in Type, Size, and Orientation columns")

        return data

    @staticmethod
    def check_part_id_consistency(data: pd.DataFrame) -> None:
        """
        Checks the consistency of Part IDs.

        Args:
            data (pd.DataFrame): The input data.

        Raises:
            LoggerError: If Part ID is not unique for every combination of Type, Size, and Orientation.
        """
        grouped = data.groupby("Part ID")[["Type", "Size", "Orientation", "Custom Part ID"]].nunique()

        if (grouped > 1).any().any():
            logger.error(
                "[bold red blink]Part ID not unique for every combination of Type, Size, and Orientation[/]",
                extra={"markup": True},
            )
        else:
            logger.info(f"Part ID consistency check passed")

    @staticmethod
    def create_jobs(
        data: pd.DataFrame, scheduling_options: dict, operation: str = "OP 1"
    ) -> Dict[int, Tuple[str, int]]:
        """Extract the Job ID and corresponding Part ID from the data, calculate the due date for each job
            and store the result in a dict object

        Args:
            data (pd.DataFrame): The input data i.e. the list of jobs
            scheduling_options (dict): A dictionary containing scheduling options, including start date, working minutes
            operation (str, optional): The operation for which to create jobs. Defaults to 'OP 1'.

        Returns:
            Dict[int, Tuple[str, int]]: A dict, each entry of which contains a job ID, part ID and due time
            e.g. {
                4421322: ('MP0389', 2400)
                4421321: ('MP0389', 2400)
                4420709: ('MP0442', 1440)
            }
        """

        # Find proportion of cementless products
        cementless_count = data[data["Cementless"] == "CLS"].shape[0]
        total_products = data.shape[0]

        cementless_percentage = (cementless_count / total_products) * 100
        logger.info(f"Proportion of cementless products: {cementless_percentage:.1f}%")

        if operation == "OP 1":
            data = data[~data["Part Description"].str.contains("OP 2")]
        elif operation == "OP 2":
            data = data[data["Part Description"].str.contains("OP 2")]
        else:
            logger.error(f"Invalid operation: {operation} - Only 'OP 1' and 'OP 2' are supported")
            raise ValueError("Invalid operation")

        J = dict(
            zip(data["Job ID"], zip(data["Custom Part ID"], Shop.get_due_date(data, scheduling_options)))
        )

        # Debug statement
        sample_of_keys = random.sample(list(J), 2)
        sample = [(k, v) for k, v in J.items() if k in sample_of_keys]
        logger.info(f"Snippet of Jobs for {operation}: {sample}")

        return J

    @staticmethod
    def create_part_id_to_task_seq(data: pd.DataFrame) -> Dict[str, List[int]]:
        """Create a dictionary which maps from a part ID to the list of tasks for that part

        Example:

        Part_to_task_sequence =    {'MP0389': [1, 2, 3, 4, 5, 6, 7],
                                    'MP0523': [1, 2, 3, 6, 7],
                                    }

        Args:
            data (pd.DataFrame): The input data i.e. the list of jobs

        Returns:
            Dict[str, List[int]]: A dictionary that maps from part_id to the sequence of tasks for that part
        """

        unique_task_types = data[["Custom Part ID", "Part Description", "Cementless"]].drop_duplicates()
        unique_task_types = unique_task_types.reset_index()

        unique_custom_part_ids = data[["Custom Part ID"]].drop_duplicates()

        if len(unique_task_types) != len(unique_custom_part_ids):
            print("Combination of part/description/cementless is not unique")

        result = {}
        for _, row in unique_task_types.iterrows():
            if "OP 2" in row["Part Description"]:
                result[row["Custom Part ID"]] = (
                    [10, 11, 12, 13, 14, 15, 16, 17, 18, 19]
                    if row["Cementless"] == "CLS"
                    else [10, 11, 12, 13, 14, 16, 17, 18, 19]
                )
            else:
                # Operation 1
                result[row["Custom Part ID"]] = (
                    [1, 2, 3, 4, 5, 6, 7] if row["Cementless"] == "CLS" else [0, 2, 3, 6, 7]
                )

        return result


class Shop:
    """
    The Shop class contains methods for creating machine lists, compatibility matrices,
    duration matrices and due dates as input for a genetic algorithm.
    It creates a digital representation of the processes in and the setup of a manufacturing workshop.
    """

    @staticmethod
    def create_machines(task_to_machines: Dict[int, List[int]]) -> List[int]:
        """
        Creates a list of machines based on all the unique machines in the task_to_machines dictionary.

        Args:
            task_to_machines (Dict[int, List[int]]): The dictionary of machine quantities.

        Returns:
            List[int]: The list of machines.
        """
        M = list(set([machine for machines in task_to_machines.values() for machine in machines]))

        return M

    @staticmethod
    def preprocess_cycle_times(
        monza_cycle_times_op1: pd.DataFrame,
        monza_cycle_times_op2: pd.DataFrame,
        last_task_minutes: int = 4,
    ) -> Tuple[pd.DataFrame, pd.DataFrame, pd.DataFrame]:
        """
        Preprocesses the cycle times:
            1.) Remove empty rows and columns
            2.) Create new index starting from 1
            3.) Reduce column names to only the size
            4.) Fill the missing values in final inspection with 4 minutes
            5.) Split data for cruciate retaining and posterior stabilizing products

        Args:
            monza_cycle_times_op1 (pd.DataFrame): The OP 1 cycle times data.
            monza_cycle_times_op2 (pd.DataFrame): The OP 2 cycle times data.
            last_task_minutes (int, optional): The duration of the last task. Defaults to 4 minutes.

        Returns:
            Tuple[pd.DataFrame, pd.DataFrame, pd.DataFrame]: The preprocessed PS-, CR-, and OP 2 cycle times.
        """
        monza_cycle_times_op1.columns = monza_cycle_times_op1.iloc[1]
        monza_cycle_times_op1 = monza_cycle_times_op1.iloc[2:, 1:]
        monza_cycle_times_op1.index = range(1, len(monza_cycle_times_op1) + 1)

        def extract_number(s: str) -> str:
            match = re.search(r"\d+N?", s)
            return match.group(0) if match else s

        monza_cycle_times_op1.columns = [extract_number(col) for col in monza_cycle_times_op1.columns]
        monza_cycle_times_op1.loc[7] = monza_cycle_times_op1.loc[7].fillna(last_task_minutes)
        ps_times, cr_times = (
            monza_cycle_times_op1.iloc[:8, 2 : math.ceil(monza_cycle_times_op1.shape[1] / 2) + 1],
            monza_cycle_times_op1.iloc[:8, math.ceil(monza_cycle_times_op1.shape[1] / 2) + 1 :],
        )

        # Debug statement
        logger.info(f"PS times dim.: {ps_times.shape}, CR times dim.: {cr_times.shape}")

        # Convert everything to float
        ps_times = ps_times.astype(float)
        cr_times = cr_times.astype(float)

        # Check if all cycle times are numeric values
        if not all(isinstance(i, (int, float)) for i in ps_times.values.flatten()) or not all(
            isinstance(i, (int, float)) for i in cr_times.values.flatten()
        ):
            logger.warning(
                "[bold red blink]All cycle times should be numeric values. Please check the input data.[/]",
                extra={"markup": True},
            )

        # Define required sizes
        required_sizes = {"1", "2", "3N", "3", "4N", "4", "5N", "5", "6N", "6", "7", "8", "9", "10"}

        # Check if all required sizes are in the columns of both dataframes
        if not required_sizes.issubset(set(cr_times.columns)) or not required_sizes.issubset(
            set(ps_times.columns)
        ):
            logger.warning(
                "[bold red blink]Either cr_times or ps_times is missing some of the sizes in the columns.[/]",
                extra={"markup": True},
            )

        # Operation 2 - set headers
        monza_cycle_times_op2.columns = monza_cycle_times_op2.iloc[1]
        monza_cycle_times_op2 = monza_cycle_times_op2.iloc[2:, 1:6]

        # As per email from Bryan 26/7/24: FPI and RA testing belong to another product group, so they do not need
        # to be considered for our schedule
        monza_cycle_times_op2 = monza_cycle_times_op2[
            ~monza_cycle_times_op2["Operation type"].isin(["FPI", "RA testing "])
        ]

        # Update the index according to the tasks of OP2
        monza_cycle_times_op2.index = range(10, 10 + len(monza_cycle_times_op2))

        return ps_times, cr_times, monza_cycle_times_op2

    @staticmethod
    def get_duration_matrix(
        J: Dict[int, Tuple[str, int]],
        part_id_to_task_seq: Dict[str, List[int]],
        in_scope_orders: pd.DataFrame,
        cr_times: pd.DataFrame,
        ps_times: pd.DataFrame,
        op2_times: pd.DataFrame,
    ) -> Dict[Tuple[int, int], Any]:
        """
        Gets the duration matrix for the jobs.

        Example:
              dur =  {
                    # (Part, Task): Duration
                    ('MP0389', 1): 162,
                    ('MP0389', 2): 19.8
                }

        Args:
            J (List[List[int]]): The list of jobs.
            part_id_to_task_seq (Dict[str, List[int]]): The dictionary mapping part IDs to their tasks.
            in_scope_orders (pd.DataFrame): The in-scope orders.
            cr_times (pd.DataFrame): The CR cycle times.
            ps_times (pd.DataFrame): The PS cycle times.
            op2_times (pd.DataFrame): The Operation 2 cycle times - no distinction between CR and PS.

        Returns:
            Dict[Tuple[int, int], Any]: The duration matrix.
        """

        dur = {}
        for job_id, (part_id, due_time) in J.items():
            # Find the corresponding row for the given job_id
            rows = in_scope_orders.loc[in_scope_orders["Job ID"] == job_id]

            if len(rows) > 1:
                print(f"Error: Multiple rows found for JobID {job_id}. Using the first row.")

            row = rows.iloc[0]

            for task in part_id_to_task_seq[part_id]:
                if task < 10:  # Operation 1 tasks
                    times = cr_times if row["Type"] == "CR" else ps_times

                    if task in [0, 1]:
                        # Tasks of type 0 have the same duration as tasks of type 1
                        duration = round(times.loc[1, row["Size"]] * row["Order Qty"], 1)

                        if row["Order Qty"] % 2:
                            duration += 60
                    else:
                        duration = round(times.loc[task, row["Size"]] * 12, 1)

                else:  # Operation 2 tasks
                    duration = round(op2_times.loc[task, "Actual "] * 12, 1)

                # Store the duration in the dictionary with key (job_id, task)
                dur[(job_id, task)] = duration

        return dur

    @staticmethod
    def get_due_date(
        in_scope_orders: pd.DataFrame,
        scheduling_options: dict,
    ) -> deque:
        """
        Gets the due dates for the in-scope orders.

        Args:
            in_scope_orders (pd.DataFrame): The in-scope orders.
            scheduling_options (dict): The scheduling options dictionary containing start date and daily working minutes

        Returns:
            List[int]: The list of due dates in working minutes.
        """

        # Extract base date
        base_date = scheduling_options["start_date"]

        # Extract working minutes per day
        total_minutes = scheduling_options["total_minutes_per_day"]

        due = deque()
        for due_date in in_scope_orders["Due Date "]:
            if pd.Timestamp(base_date) > due_date:
                working_days = -len(pd.bdate_range(due_date, base_date)) * total_minutes
            else:
                working_days = len(pd.bdate_range(base_date, due_date)) * total_minutes
            due.append(working_days)

        # Debug statement
        logger.info(f"Snippet of due: {list(due)[:2]}")

        return due


class JobShop(Job, Shop):
    """
    The JobShop class combines the functionality of the Job and Shop classes.
    The Job class is used to preprocess orders into the correct representation for a genetic algorithm.
    The Shop class is used to create a representation of the factory floor: the machines and the constraints.

    By using the JobShop class all the functionality of the Job and Shop classes can be accessed.
    """

    def __init__(self):
        self.input_repr_dict = None

    def preprocess_orders(self, croom_open_orders: pd.DataFrame) -> pd.DataFrame:
        """
        Preprocesses the open orders by filtering, extracting information, and performing various checks.

        This function performs the following steps:
        1. Filters the open orders to include only in-scope operations for OP 1 and OP 2.
        2. Extracts type, size, orientation, and cementing information from the part description.
        3. Adds an 'operation' column to distinguish between OP 1 and OP 2.
        4. Combines the data for OP 1 and OP 2.
        5. Adds the operation to the custom part ID.
        6. Checks the consistency of part IDs across different operations.
        7. Resets the index of the combined data.
        8. Checks for batch size limits, valid product values, and ensures no products are on hold.

        Args:
            croom_open_orders (pd.DataFrame): The open orders.

        Returns:
            pd.DataFrame: The preprocessed orders.
        """
        in_scope_data_op1 = self.filter_in_scope(croom_open_orders).pipe(self.extract_info)
        in_scope_data_op2 = self.filter_in_scope(croom_open_orders, operation="OP 2").pipe(
            self.extract_info
        )

        # Add an extra column
        in_scope_data_op1["operation"] = "OP1"
        in_scope_data_op2["operation"] = "OP2"

        # Combine both Operation 1 and Operation 2 data
        in_scope_data = pd.concat([in_scope_data_op1, in_scope_data_op2], axis=0)

        # Add the operation to the custom part id
        in_scope_data["Custom Part ID"] = (
            in_scope_data["Custom Part ID"] + "-" + in_scope_data["operation"]
        )

        if not len(in_scope_data) == (len(in_scope_data_op1) + len(in_scope_data_op2)):
            logging.warning(
                f"Length of concatenated data: {len(in_scope_data)}, "
                f"while length of OP 1 data: {len(in_scope_data_op1)}, "
                f"and length of OP 2 data: {len(in_scope_data_op2)}"
            )

        # Check if the custom part ID is in the correct format
        pattern = re.compile(r"^(LEFT|RIGHT)-(PS|CR)-([1-9]|10)N?-(CLS|CTD)-(OP1|OP2)$")
        for index, row in in_scope_data.iterrows():
            custom_part_id = row["Custom Part ID"]
            assert isinstance(
                custom_part_id, str
            ), f"Custom Part ID is not a string for job {row['Job ID']}: {custom_part_id}."
            assert pattern.match(
                custom_part_id
            ), f"Invalid Custom Part ID format for job {row['Job ID']}: {custom_part_id}."

        # Check if all part IDs are consistent across different operations
        self.check_part_id_consistency(in_scope_data)

        # Reset index
        in_scope_data.reset_index(inplace=True, drop=True)

        # Check batch size limit
        for index, row in in_scope_data.iterrows():
            assert (
                row["Production Qty"] <= 12
            ), f"Production Qty exceeds limit for job {row['Job ID']}: {row['Production Qty']}."
            assert (
                row["Production Qty"] > 0
            ), f"Production Qty is nonsensical for job {row['Job ID']}: {row['Production Qty']}."

        # Check in-scope orders
        valid_substrings = ["OP 1", "OP 2", "ATT Primary"]
        for index, row in in_scope_data.iterrows():
            assert any(
                substring in row["Part Description"] for substring in valid_substrings
            ), f"Invalid product value found for job {row['Job ID']}: {row['Part Description']}."

        # Check no products on hold
        for index, row in in_scope_data.iterrows():
            assert not row[
                "On Hold?"
            ], f"On Hold? is not False for job {row['Job ID']}: {row['On Hold?']}."

        return in_scope_data

    @staticmethod
    def build_changeover_compatibility(
        croom_processed_orders: pd.DataFrame,
        size_categories_cr: Dict[str, List[str]],
        size_categories_ps: Dict[str, List[str]],
    ) -> Dict[str, deque]:
        """
        Build a compatibility dictionary for changeovers between different operations (OP1 and OP2).

        The compatibility rules are:
        - For OP1: Parts are compatible if they have the exact same size and cementing status.
        - For OP2: Parts are compatible if they belong to the same type (CR or PS) and size category.
                   For PS type, they must also have the same cementing status.

        Args:
            croom_processed_orders (pd.DataFrame): DataFrame containing the processed orders with columns
                                                   'Size', 'Orientation', 'Type', 'Cementless', and 'operation'.
            size_categories_cr (Dict[str, List[str]]): Size categories for CR type.
            size_categories_ps (Dict[str, List[str]]): Size categories for PS type.

        Returns:
            Dict[str, List[str]]: A dictionary where each key is a part ID and the value is a list of compatible part IDs.
        """

        # Extract unique values for attributes from the DataFrame
        sizes = croom_processed_orders["Size"].unique()
        orientations = croom_processed_orders["Orientation"].unique()
        types = croom_processed_orders["Type"].unique()
        cementing_methods = croom_processed_orders["Cementless"].unique()
        operations = croom_processed_orders["operation"].unique()

        # Helper function to determine the size category based on type
        def get_size_category(size: str, prod_type: str, cementing: str) -> Union[str, None]:
            if prod_type == "PS" and cementing == "CLS":
                size_categories = size_categories_ps
            else:
                size_categories = size_categories_cr

            for category, cat_sizes in size_categories.items():
                if size in cat_sizes:
                    return category
            return None

        # Generate all possible part IDs
        part_ids = [
            f"{orientation}-{prod_type}-{size}-{cementing}-{op}"
            for orientation, prod_type, size, cementing, op in itertools.product(
                orientations, types, sizes, cementing_methods, operations
            )
        ]

        # Create the combined compatibility dictionary
        combined_compatibility_dict = {}

        for part_id in part_ids:
            # Split the part ID into its components
            orientation, prod_type, size, cementing, op = part_id.split("-")
            size_category = get_size_category(size, prod_type, cementing)

            # Initialize a list to hold compatible parts for the current part ID
            compatible_parts = deque()

            for other_part_id in part_ids:
                # Skip if comparing the part ID with itself
                if other_part_id == part_id:
                    continue

                # Split the other part ID into its components
                (
                    other_orientation,
                    other_type,
                    other_size,
                    other_cementing,
                    other_op,
                ) = other_part_id.split("-")
                other_size_category = get_size_category(other_size, other_type, other_cementing)

                # Compatibility rules for OP1
                if op == "OP1" and other_op == "OP1":
                    if size == other_size and cementing == other_cementing:
                        compatible_parts.append(other_part_id)

                # Compatibility rules for OP2
                elif op == "OP2" and other_op == "OP2":
                    if type == other_type and size_category == other_size_category:
                        if type == "CR" or (type == "PS" and cementing == other_cementing):
                            compatible_parts.append(other_part_id)

            # Assign the list of compatible parts to the current part ID in the dictionary
            combined_compatibility_dict[part_id] = compatible_parts

        return combined_compatibility_dict

    def build_ga_representation(
        self,
        croom_processed_orders: pd.DataFrame,
        cr_cycle_times: pd.DataFrame,
        ps_cycle_times: pd.DataFrame,
        op2_cycle_times: pd.DataFrame,
        task_to_machines: Dict[int, List[int]],
        scheduling_options: dict,
    ) -> Dict[str, any]:
        """
        Builds the GA input data.

        Args:
            croom_processed_orders (pd.DataFrame): The processed orders.
            cr_cycle_times (pd.DataFrame): The CR cycle times.
            ps_cycle_times (pd.DataFrame): The PS cycle times.
            op2_cycle_times (pd.DataFrame): The Operation 2 cycle times.
            task_to_machines (Dict[int, List[int]]): The task to machines dictionary.
            scheduling_options (dict): The scheduling options.

        Returns:
            Dict[str, any]: The GA representation.
        """
        J = self.create_jobs(croom_processed_orders, scheduling_options)
        J_op_2 = self.create_jobs(croom_processed_orders, scheduling_options, operation="OP 2")

        # Combine jobs from both operations (Operation 1 and Operation 2) into one list of jobs (J)
        J.update(J_op_2)
        part_id_to_task_seq = self.create_part_id_to_task_seq(croom_processed_orders)
        M = self.create_machines(task_to_machines)
        dur = self.get_duration_matrix(
            J,
            part_id_to_task_seq,
            croom_processed_orders,
            cr_cycle_times,
            ps_cycle_times,
            op2_cycle_times,
        )

        input_repr_dict = {
            "J": J,
            "part_to_tasks": part_id_to_task_seq,
            "M": M,
            "dur": dur,
            "task_to_machines": task_to_machines,
        }

        return input_repr_dict

    @staticmethod
    def generate_arbor_mapping(input_repr_dict, cemented_arbors, cementless_arbors):
        # Initialize the dictionary to store the results
        arbor_mapping = {}

        # Extract part_ids from class attribute
        part_ids = [part_id for part_id, _ in input_repr_dict["J"].values()]

        # Filter and process part IDs
        for part_id in part_ids:
            if part_id.endswith("OP1"):
                # Extract components
                orientation, type_id, size, cement_type, operation = part_id.split("-")

                # Determine the correct arbor number based on cement type and size
                if cement_type == "CTD":
                    arbor_number = cemented_arbors.get(size)
                elif cement_type == "CLS":
                    arbor_number = cementless_arbors.get(size)
                else:
                    arbor_number = None

                # Add to the dictionary
                if arbor_number:
                    arbor_mapping[part_id] = arbor_number

        return arbor_mapping


class GeneticAlgorithmScheduler:
    """
    Contains all functions to run a genetic algorithm for a flexible job shop scheduling problem (FJSSP):
    - Initialize population
    - Evaluate fitness
    - Crossover/Offspring
    - Mutation (Currently not implemented)
    - Run

    Additional utility and helper functions are available.
    """

    def __init__(self):
        self.J = None
        self.M = None
        self.dur = None
        self.task_to_machines = None
        self.n = None
        self.n_e = None
        self.n_c = None
        self.P = None
        self.start_date = None
        self.scores = None
        self.day_range = None
        self.part_to_tasks = None
        self.best_schedule = None
        self.working_minutes_per_day = None
        self.total_minutes_per_day = None
        self.change_over_time_op1 = None
        self.change_over_time_op2 = None
        self.change_over_machines_op1 = None
        self.change_over_machines_op2 = None
        self.cemented_only_haas_machines = None
        self.compatibility_dict = None
        self.arbor_dict = None
        self.cemented_arbors = None
        self.urgent_orders = None
        self.urgent_multiplier = None
        self.max_iterations = None
        self.task_time_buffer = None

    def adjust_start_time(self, start: float, task: int = None) -> float:
        """
        Adjusts the start time to ensure it falls within working hours. If the start time is outside the
        working hours, it is pushed to the start of the next working day. Additionally, if the start time
        falls on a weekend, it is pushed to the following Monday.

        Args:
            start (float): The initial start time in minutes from the reference start date.
            task (int): The task number as in parameters task_to_machines dictionary.

        Returns:
            float: The adjusted start time in minutes from the reference start date.
        """
        # Convert start_date to datetime object
        starting_date: datetime = datetime.fromisoformat(self.start_date)

        # Determine the current day cycle start time in minutes
        current_day_start: float = (start // self.total_minutes_per_day) * self.total_minutes_per_day

        # Adjust if start time is outside of working hours
        if start >= current_day_start + self.working_minutes_per_day:
            start = current_day_start + self.total_minutes_per_day

        # Determine the adjusted start date and time
        actual_start_datetime: datetime = starting_date + timedelta(minutes=start)

        # Adjust for weekends
        while True:
            weekday = actual_start_datetime.weekday()

            if weekday == 6:  # Sunday
                # Push to Monday morning
                start += self.total_minutes_per_day
            elif weekday == 5:  # Saturday
                if task not in [1, 0]:  # If not task type 1, push to Monday
                    start += self.total_minutes_per_day * 2
                else:
                    break  # Task type 1 can stay on Saturday
            else:
                break  # It's a weekday, no adjustment needed

            actual_start_datetime = starting_date + timedelta(minutes=start)

        return start

    def find_avail_m(self, start: int, job_id: int, task_id: int, after_hours_starts: int = 0) -> int:
        """
        Finds the next available time for a machine to start a task, considering the working day duration.
        Add 'task_time_buffer' between each task on a machine as switching time.

        Args:
            start (int): The starting time in the schedule in minutes.
            job_id (int): The index of the job in the job list.
            task_id (int): The task number within the job.
            after_hours_starts (int): The number of hours after which jobs can run overnight.

        Returns:
            int: The next available time for the machine to start the task.
        """

        # Extract part_id
        part_id, _ = self.J[job_id]

        # Duration of the task
        duration = self.dur[(job_id, task_id)]
        # Calculate next available time after the task and buffer
        next_avail_time = start + duration + self.task_time_buffer

        # Start date
        starting_date = datetime.fromisoformat(self.start_date)

        if task_id in [1, 0]:  # Task 1, 0 corresponds to HAAS machines
            if (
                after_hours_starts < 3
            ):  # Message from Bryan: 3 batches (36 parts total) can be preloaded in HAAS
                actual_start_datetime = starting_date + timedelta(minutes=next_avail_time)
                weekday = actual_start_datetime.weekday()
                time_in_day = actual_start_datetime.time()

                # If the start time is Sunday or Saturday after 7PM, push to next working day
                if weekday == 6 or (
                    weekday == 5 and time_in_day >= datetime.strptime("19:00", "%H:%M").time()
                ):
                    return int(self.adjust_start_time(next_avail_time))
                else:
                    return next_avail_time
            else:
                if next_avail_time >= self.adjust_start_time(next_avail_time, task_id):
                    return next_avail_time
                else:
                    return (
                        self.adjust_start_time(next_avail_time, task_id) // self.total_minutes_per_day
                    ) * self.total_minutes_per_day
        else:
            # For other tasks, ensure they are scheduled during working hours
            next_avail_time = self.adjust_start_time(next_avail_time, task_id)

            # Determine if next_avail_time needs to be adjusted further for working hours
            day_offset = (next_avail_time // self.total_minutes_per_day) * self.total_minutes_per_day
            time_in_day = next_avail_time % self.total_minutes_per_day

            if time_in_day >= self.working_minutes_per_day:
                next_avail_time = day_offset + self.total_minutes_per_day
            elif time_in_day < 0:
                next_avail_time = day_offset

            return next_avail_time

    def adjust_changeover_finish_time(self, start_time: float) -> float:
        """
        Adjusts the changeover start time to ensure it completes before the working day ends.

        If the start time is after the last valid time in the working day, it will be pushed to the next working day.

        Args:
        start_time (float): The original changeover start time in minutes.

        Returns:
        float: The adjusted changeover start time.
        """
        # Calculate the valid start time window
        changeover_duration = self.change_over_time_op1
        valid_start_window_end = self.working_minutes_per_day - changeover_duration

        # Check if the start time is within the valid start window
        if (
            start_time
            < (start_time // self.total_minutes_per_day) * self.total_minutes_per_day
            + valid_start_window_end
        ):
            return start_time
        else:
            # If not, move to the start of the next working day
            next_working_day_start = (
                start_time // self.total_minutes_per_day
            ) * self.total_minutes_per_day + self.total_minutes_per_day

            # Adjust for weekends
            starting_date = datetime.fromisoformat(self.start_date)
            next_start_datetime = starting_date + timedelta(minutes=next_working_day_start)
            while next_start_datetime.weekday() >= 5:  # 5 is Saturday, 6 is Sunday
                next_working_day_start += self.total_minutes_per_day
                next_start_datetime = starting_date + timedelta(minutes=next_working_day_start)

            return next_working_day_start

    def count_arbor_frequencies(self) -> Counter:
        """
        Counts the frequency of each arbor used for parts that require the 'OP1' operation.

        This method:
        1. Extracts the arbor values associated with each part ID that ends with 'OP1'.
        2. Uses the Counter class to count how often each arbor appears in the list.

        Returns:
            Counter: A Counter object where keys are arbor numbers and values are their corresponding frequencies.
        """

        # Step 1: Extract the arbor values for each part_id that ends with 'OP1'
        # We use a nested list comprehension to filter part_ids that end with 'OP1' after first extracting part_ids
        # from self.J, and then use the arbor_dict to get the corresponding arbor value.
        jobs_per_arbor = [
            self.arbor_dict.get(part_id)
            for part_id in [part_id for part_id, _ in self.J.values()]
            if part_id.endswith("OP1")
        ]

        # Step 2: Use Counter to count the frequencies of each arbor value
        # Counter will create a dictionary-like object where the keys are arbor numbers
        # and the values are the counts of how often they appear in the jobs_per_arbor list.
        arbor_frequency = Counter(jobs_per_arbor)

        return arbor_frequency

    def assign_arbors_to_machines(self, arbor_frequency: Counter) -> Dict[str, List[int]]:
        """
        Assigns arbors to machines based on their frequency and type (cemented or cementless).

        This method:
        1. Initializes an empty assignment dictionary where each arbor is associated with a list of machines.
        2. Iterates over the arbors, checking if they are cemented or cementless.
        3. Assigns each arbor to a set number of machines based on its frequency.
        4. Cementless arbors can be assigned to machines [1, 2, 3, 4, 5, 6] while cemented arbors are limited to machines [1, 2, 3].
        5. The method uses a random choice mechanism to vary the machines to which arbors are assigned.

        Args:
            arbor_frequency (Counter): A Counter object with arbors as keys and their frequency of use as values.

        Returns:
            Dict[str, List[int]]: A dictionary where the keys are arbor numbers and the values are lists of machine numbers to which they are assigned.
        """

        # Initialize the assignment dictionary
        arbor_to_machines = {arbor: [] for arbor in arbor_frequency}

        # Initialize indices for cementless and cemented machines
        machine_index_cementless = 0
        machine_index_cemented = 0

        # Initialize machine lists
        machines_cementless = list(reversed(self.change_over_machines_op1))
        machines_cemented = self.cemented_only_haas_machines

        # Randomly select machines
        # For cementless: [6, 5, 4, 3, 2, 1], [6, 5, 4, 3, 2] or [6, 5, 4, 3]
        # The latter options have fewer machines but also less overlap with cemented machines
        selected_machines_cls = random.choice(
            [machines_cementless, machines_cementless[:-1], machines_cementless[:-2]]
        )
        selected_machines_ctd = random.choice([machines_cemented, machines_cemented[:-1]])

        for arbor, frequency in arbor_frequency.items():
            # Create a boolean for the cemented status
            cemented = arbor in self.cemented_arbors.values()

            # Determine if the arbor is cementless or cemented based on its number
            if not cemented:
                # Cementless arbors
                # Randomly select all: [6, 5, 4, 3, 2, 1], first five: [6, 5, 4, 3, 2], or first four: [6, 5, 4, 3]
                # Selecting less will lead to less overlap with cemented arbors
                machines = selected_machines_cls
                machine_index = machine_index_cementless
            else:
                # Cemented arbors
                # Randomly select from cemented machines: [1, 2, 3] or [1, 2]
                machines = selected_machines_ctd
                machine_index = machine_index_cemented

            # Determine the number of machines to assign based on frequency
            num_machines_to_assign = random.choice([1, 2])

            # Assign the arbor to the appropriate number of machines
            for _ in range(num_machines_to_assign):
                arbor_to_machines[arbor].append(machines[machine_index])
                machine_index = (machine_index + 1) % len(machines)

            # Update the machine index for the next iteration
            if not cemented:
                machine_index_cementless = machine_index
            else:
                machine_index_cemented = machine_index

        return arbor_to_machines

    def pick_early_machine(
        self,
        task_id: int,
        avail_m: Dict[int, int],
        random_roll: float,
        prob: float = 0.75,
    ) -> int:
        """
        Selects a machine for the given task based on availability and compatibility.
        There is a chance of 'prob' to select the machine that comes available earliest,
        otherwise a random machine is picked.

        Parameters:
        [- job_id (int): ID of the job.] No longer needed
        - task (int): Index of the task within the job.
        - avail_m (Dict[int, int]): A dictionary with machine IDs as keys and their available times as values.
        - random_roll (float): A random number to decide the selection strategy.
        - prob (float): Probability to pick the earliest available compatible machine.

        Returns:
        - int: The selected machine ID.
        """
        compat_with_task = self.task_to_machines[
            task_id
        ]  # A list of machines that are compatible with this task

        if random_roll < prob:
            m = min(compat_with_task, key=lambda x: avail_m.get(x))
        else:
            m = random.choice(compat_with_task)

        return m

    def slack_window_check(self, slack: Tuple[float, float]) -> Optional[Tuple[float, float]]:
        """
        Check and adjust a given slack time window to ensure it falls within valid working hours.

        Args:
            slack (Tuple[float, float]): A tuple containing the start and end times of the slack window.

        Returns:
            Optional[Tuple[float, float]]: The adjusted slack window if valid, or None if invalid.

        The function operates as follows:
        1. Extracts the start and end times from the slack tuple.
        2. Validates that both times are floats.
        3. Calculates the current working day's start and end times based on the total minutes per day and working minutes per day.
        4. Checks if the start time falls within the valid working window.
        5. Adjusts the end time if it exceeds the valid working window.
        6. Checks if the adjusted end time falls within the valid working window.
        7. Returns the adjusted slack window if valid, otherwise returns None.
        """

        start_time, end_time = slack

        # Check if the times are valid floats
        if not isinstance(start_time, (int, float)) or not isinstance(end_time, (int, float)):
            raise TypeError(
                f"Expected numeric type for start- and end time, received: {start_time}, {end_time}"
            )

        # Determine the window in which the start_time falls
        window_start = (start_time // self.total_minutes_per_day) * self.total_minutes_per_day
        window_end = window_start + self.working_minutes_per_day

        # Check if the start_time is within the valid window
        if start_time < window_start or start_time >= window_end:
            return None

        # Adjust the end_time if it exceeds the valid window
        if end_time > window_end:
            end_time = window_end

        # Check if the end_time falls within the valid window
        if end_time <= window_start or end_time > window_end:
            return None

        return start_time, end_time

    def count_after_hours_start(self, P_j: deque, m: int, start: int) -> int:
        """
        Counts the number of tasks in the schedule `P_j` where the machine `m` is used
        and the start time is within dynamically calculated threshold limits based on `start`.

        Parameters:
        P_j (deque of tuples): The schedule list where each tuple has the following format:
                               (job_idx, task_num, m, start, duration, task_idx, part_id)
        m (int): The machine identifier to filter by.
        start (int): The start time to determine the threshold range.

        Returns:
        int: The count of tasks where `m == m` and the start time falls within the calculated threshold range.
        """

        # Calculate the threshold limits only once
        multiplier = (start // self.total_minutes_per_day) + 1
        threshold_lower = (multiplier - 1) * self.total_minutes_per_day + self.working_minutes_per_day
        threshold_upper = multiplier * self.total_minutes_per_day

        # Use sum with a generator expression to count the filtered tasks without creating a list
        return sum(1 for task in P_j if task[2] == m and threshold_lower < task[3] < threshold_upper)

    def get_preferred_machines(
        self,
        compat_task_0: List[int],
        product_m: Dict[int, int],
        job_id: int,
        fixture_to_machine_assignment: Dict[str, List[int]],
    ) -> List[int]:
        """
        Get the preferred machines for a given task based on the compatibility, product ID, job index,
        and fixture to machine assignment.

        Args:
            compat_task_0 (List[int]): A list of machines that can process the task.
            product_m (Dict[int, int]): A dictionary mapping machines to product IDs.
            job_id (int): The ID-number of the job.
            fixture_to_machine_assignment (Dict[str, List[int]]): A dictionary mapping fixtures to machines.

        Returns:
            List[int]: A list of preferred machines for the given task.
        """

        # Extract the job id
        part_id, _ = self.J[job_id]

        # Find preferred machines
        # 1.) Machines that processed the exact part_id
        # 2.) Machines that processed a compatible part_id
        # Machines that have not processed anything yet
        preferred_machines = [
            machine
            for machine in compat_task_0
            if product_m[machine] == 0
            or product_m[machine] == part_id
            or product_m[machine] in self.compatibility_dict[part_id]
        ]

        # Extract the appropriate arbor from custom part ID
        arbor = self.arbor_dict[part_id]

        # Extract the valid machines from the fixture_to_machine_assignment
        valid_machines = fixture_to_machine_assignment[arbor]

        # Filter the preferred machines to only include those that are valid for the current arbor
        preferred_machines = [machine for machine in preferred_machines if machine in valid_machines]

        # If no preferred machines are found, use the valid machines for the current arbor
        if not preferred_machines:
            preferred_machines = valid_machines

        # Return the preferred machines
        return preferred_machines

    def slack_logic(
        self,
        m: int,
        avail_m: Dict[int, int],
        slack_m: Dict[Any, deque],
        slack_time_used: bool,
        previous_task_start: float,
        previous_task_dur: float,
        current_task_dur: float,
        changeover_duration: int = 0,
    ):
        """
        Determine the start time for a task on a machine, considering machine availability and existing slack time.

        Args:
            m (int): The machine identifier.
            avail_m (Dict[int, int]): Dictionary mapping machine IDs to their available times.
            slack_m (Dict[int, List]): Dictionary mapping machine IDs to their slack windows (tuples of start and end times).
            slack_time_used (bool): Flag indicating whether slack time has been used.
            previous_task_start (float): The start time of the previous task.
            previous_task_dur (float): The duration of the previous task.
            current_task_dur (float): The duration of the current task.
            changeover_duration (int): Changeover duration in whole minutes.

        Returns:
            Tuple[float, bool]: A tuple containing the determined start time for the current task and a boolean indicating
            whether slack time was used.

        The function operates as follows:
        1. Initializes the `start` variable to `None`.
        2. Checks if the previous task ends after the machine becomes available. If so:
            - Sets `start` to the completion time of the previous task.
            - Adds a slack window representing the time between the machine becoming available and the new task's start time.
        3. If the previous task does not overlap the machine's availability:
            - Iterates over existing slack windows for the machine.
            - Checks if the task can fit within any slack window:
                - Sets `start` to the later of the slack window's start or the previous task's end.
                - Removes the used slack window.
                - Adds new slack windows for any remaining time before or after the task within the original slack window.
                - Sets `slack_time_used` to `True` if a slack window is used.
        4. If no slack time is used, sets `start` to the machine's available time.
        5. Logs a warning if no valid start time is determined.
        6. Returns the `start` time and the `slack_time_used` flag.
        """

        # Initialize start variable
        start = None

        # Define previous task finish
        previous_task_finish = previous_task_start + previous_task_dur

        # If the previous task is completed later than the new machine comes available
        if previous_task_finish > avail_m[m]:
            # Start time is the completion of the previous task of the job in question
            start = self.adjust_start_time(previous_task_finish + changeover_duration)

            # Difference between the moment the machine becomes available and the new tasks starts is slack
            # e.g.: machine comes available at 100, new task can only start at 150, slack = (100, 150)
            # We subtract changeover_duration, because even though the task actually starts later,
            # the changeover_duration cannot be used for a different task
            slack_window_upd = self.slack_window_check((avail_m[m], start - changeover_duration))

            if slack_window_upd:
                slack_m[m].append(slack_window_upd)

        else:
            # Loop over slack in this machine
            for unused_time in slack_m[m]:
                # If the unused time + duration of task is less than the end of the slack window
                if (
                    max(unused_time[0], previous_task_finish)
                    + changeover_duration
                    + current_task_dur
                    + self.task_time_buffer
                ) < unused_time[1]:
                    # New starting time is the largest of the beginning of the slack time or the time when the
                    # previous task of the job is completed
                    # Task can only start once changeover is completed
                    start = (
                        max(unused_time[0], previous_task_finish)
                        + changeover_duration
                        + self.task_time_buffer
                    )

                    # Remove the slack period if it has been used
                    slack_m[m].remove(unused_time)

                    # We add the remaining time between when the task finishes and the end of the slack window
                    # as a new slack window
                    # e.g.: original slack = (100, 150), task planned now takes (110, 130), new slack = (130, 150)
                    # changeover_duration must be added because it delays the task
                    slack_window_upd = self.slack_window_check(
                        (
                            (
                                max(unused_time[0], previous_task_finish)
                                + changeover_duration
                                + current_task_dur
                                + self.task_time_buffer
                            ),
                            unused_time[1],
                        )
                    )

                    if slack_window_upd:
                        slack_m[m].append(slack_window_upd)

                    # Append another slack window if previous start was not at the beginning of the slack window,
                    # in this case there is still some time between when the machine comes available and when the
                    # task starts
                    # e.g. original slack = (100, 150), task planned now takes (110, 130), new slack = (100, 110)
                    # We subtract changeover_duration, because even though the task actually starts later,
                    # the changeover_duration cannot be used for a different task
                    if start == previous_task_finish:
                        slack_window_upd = self.slack_window_check(
                            (unused_time[0], start - changeover_duration)
                        )

                        if slack_window_upd:
                            slack_m[m].append(slack_window_upd)

                    slack_time_used = True
                    # break the loop if a suitable start time has been found in the slack
                    break

            # If slack time is not used, start when the machine becomes available
            if not slack_time_used:
                start = self.adjust_start_time(avail_m[m] + changeover_duration)

        if start is None:
            logger.warning("No real start time was defined!")

        return start, slack_time_used

    def generate_individual(
        self, arbor_frequencies: Counter
    ) -> Deque[Tuple[int, int, int, float, float, int, str]]:
        """
        Generates an individual schedule (list of tasks assigned to machines with start times).

        Args:
            arbor_frequencies (Dict[int, int]): Frequencies of arbors to guide machine assignments.

        Returns:
            Deque[Tuple[int, int, int, float, float, int, str]]:
                - A deque representing a proposed schedule, where each element is a tuple containing:
                  (job_id, task_id, machine_id, start_time, duration, placeholder, part_id).

        The function operates as follows:
        1. Initializes availability and product tracking dictionaries for machines.
        2. Shuffles or sorts the job list based on a random roll.
        3. Assigns tasks to machines based on compatibility, availability, and operation type.
        4. Updates machine availability and product tracking after each task assignment.
        5. Returns the generated individual schedule.
        """
        avail_m = {m: 0 for m in self.M}
        slack_m = {m: deque() for m in self.M}
        product_m = {m: 0 for m in self.M}
        changeover_finish_time = deque([0])
        P_j = deque()

        # Create a temporary copy of the Job IDs
        J_temp = list(self.J.keys())

        # Generate a random float [0, 1]
        random_roll = random.random()

        # Create machine assignment based on fixtures
        fixture_to_machine_assignment = self.assign_arbors_to_machines(arbor_frequencies)

        # Based on the random number we either randomly shuffle or apply some sorting logic
        if random_roll < 0.6:
            random.shuffle(J_temp)
        elif random_roll < 0.7:
            J_temp.sort(key=lambda x: self.J[x][0])  # Sort on the part ID
        elif random_roll < 0.8:
            J_temp.sort(key=lambda x: self.J[x][1], reverse=True)  # Sort on the due time
        elif random_roll < 0.9:
            J_temp.sort(key=lambda x: (self.J[x][0], self.J[x][1]), reverse=True)
        else:
            for job in self.urgent_orders:
                J_temp.remove(job)
                J_temp.append(job)

        # While our list of jobs is not empty
        while J_temp:
            # Take the job id at the end of the list and remove it from the list
            job_id = J_temp.pop()
            part_id, _ = self.J[job_id]

            # Loop over the tasks in the job (i.e. get the tasks for the part ID for this job)
            for task_id in self.part_to_tasks[part_id]:
                # Generate random float [0, 1]
                random_roll = random.random()

                # New boolean to track if the task is planned during slack time,
                # if so we do not need to update avail_m
                slack_time_used = False

                # Conditional logic; separate flow for first task of OP1 (HAAS)
                if task_id in [1, 0]:
                    compat_task_0 = self.task_to_machines[task_id]
                    preferred_machines = self.get_preferred_machines(
                        compat_task_0, product_m, job_id, fixture_to_machine_assignment
                    )
                    m = (
                        min(preferred_machines, key=lambda x: avail_m.get(x))
                        if random_roll < 0.5
                        else random.choice(preferred_machines)
                    )
                    if (
                        product_m.get(m) == 0
                        or product_m.get(m) == part_id
                        or product_m.get(m) in self.compatibility_dict[part_id]
                    ):
                        start = avail_m[m]
                    else:
                        start = (
                            self.adjust_changeover_finish_time(
                                avail_m[m] + max((changeover_finish_time[-1] - avail_m[m]), 0)
                            )
                            + self.change_over_time_op1
                        )
                        changeover_finish_time.append(start)
                else:
                    m = self.pick_early_machine(task_id, avail_m, random_roll)
                    changeover_duration = 0

                    # Determine the changeover duration. self.task_time_buffer will also be added
                    # in all cases, either in slack_logic() or find_avail_m()
                    if m in self.change_over_machines_op2:
                        if (
                            product_m.get(m) == 0
                            or product_m.get(m) == part_id
                            or product_m.get(m) in self.compatibility_dict[part_id]
                        ):  # Previous part was the same or compatible, or there wasn't a previous part
                            changeover_duration = 15
                        elif task_id in [10, 12, 16]:  # Drag machines
                            changeover_duration = self.change_over_time_op2
                        else:
                            logger.warning(
                                f"Only drag machines have changeovers in OP2! Task id: {task_id}"
                            )

                    if task_id in [1, 10, 0]:
<<<<<<< HEAD
                        start = self.adjust_start_time(avail_m[m] + changeover_duration, task_id)
=======
                        # First task for OP 1 is 0 or 1, for OP 2 it is 10
                        start = avail_m[m] + changeover_duration
>>>>>>> ed4b0c7f
                    else:
                        start, slack_time_used = self.slack_logic(
                            m,
                            avail_m,
                            slack_m,
                            slack_time_used,
                            P_j[-1][3],  # Previous task start
                            P_j[-1][4],  # Previous task duration
                            self.dur[(job_id, task_id)],
                            changeover_duration,
                        )

                P_j.append(
                    (
                        job_id,
                        task_id,
                        m,
                        start,
                        self.dur[(job_id, task_id)],
                        0,
                        part_id,
                    )
                )

                after_hours_starts = 0
                if m in self.change_over_machines_op1:
                    after_hours_starts = self.count_after_hours_start(P_j, m, start)

                if not slack_time_used:
                    avail_m[m] = self.find_avail_m(start, job_id, task_id, after_hours_starts)

                product_m[m] = part_id

        return P_j

    def parallel_init_population(
        self, num_inds: int = None, arbor_frequencies: Counter = None, fill_inds: bool = False
    ) -> Deque[Deque[Tuple[int, int, int, float, float, int, str]]]:
        """
        Initializes the population of schedules in parallel using multiprocessing.

        Args:
            num_inds (int, optional): Number of individuals (schedules) to generate. If None, uses `self.n`. Defaults to None.
            arbor_frequencies (Counter, optional): Frequencies of arbors to guide machine assignments. Defaults to None.
            fill_inds (bool, optional): Flag indicating whether to fill individuals in the population or return them.
                                        Defaults to False.

        Returns:
            Union[None, Deque[Deque[Tuple[int, int, int, float, float, int, str]]]]:
                - If `fill_inds` is False, updates `self.P` with the generated population.
                - If `fill_inds` is True, returns the generated population.

        The function operates as follows:
        1. Sets `num_inds` to `self.n` if it is not provided.
        2. Counts arbor frequencies to guide machine assignments.
        3. Initializes a deque `P` to store the population and sets up progress logging.
        4. Uses `ProcessPoolExecutor` to generate individuals in parallel.
        5. Adds each generated individual to the population if it is unique.
        6. Returns `P`
        """
        if num_inds is None:
            num_inds = self.n

        if not fill_inds:
            logger.info(f"Arbor frequencies: {arbor_frequencies}")

        P = deque()
        percentages = np.arange(10, 101, 10)

        with ProcessPoolExecutor() as executor:
            futures = [
                executor.submit(self.generate_individual, arbor_frequencies) for _ in range(num_inds)
            ]
            for i, future in enumerate(futures):
                P_j = future.result()

<<<<<<< HEAD
                # We risk creating duplicates because once we have a large population P, it becomes very time-consuming
                # to check for every new schedule if it is/a duplicate of any of the existing schedules
                # if P_j not in P:
                P.append(P_j)
=======
                # We check that the newly created schedule is unique (not in the population yet)
                if P_j not in P:
                    P.append(P_j)
>>>>>>> ed4b0c7f

                if not fill_inds and i * 100 / num_inds in percentages:
                    logger.info(
                        f"{datetime.now().strftime('%Y-%m-%d %H:%M:%S')} - {i * 100 / num_inds}% of schedules have been created."
                    )

        return P

    @staticmethod
    def negative_exponentiation(value, exponent):
        """
        Performs a negative exponentiation operation. This is used to penalize jobs that are completed extremely late.
        If this is not done, the model will consider one extremely late order and one extremely early order equivalent
        to one slightly late and one slightly early order. We effectively want to penalize extremely long lead times.

        Note: This function is used to handle negative values, as the original model does not support negative values.

        The function operates as follows:
        1. Checks if the value is less than 0. If so, it returns -(absolute value of the value raised to the exponent).
        2. If the value is greater than or equal to 0, it returns the value itself raised to the exponent.
        Args:
            value: The number to exponentiate
            exponent: The order to exponentiate by

        Returns:
            value: Exponentiated input number
        """
        if value < 0:
            return -(abs(value) ** exponent)
        if value >= 0:
            return value

    def evaluate_population(
        self,
        best_scores: deque = None,
        display_scores: bool = True,
        on_time_bonus: int = 10000,
    ):
        """
        Evaluates the population of schedules by calculating a score for each schedule based on the completion times
        of jobs versus their due dates.

        The function iterates over each schedule in the population, calculates the score for each schedule, and updates
        the scores list. The score for each schedule is determined by the difference between the due date and the
        completion time of the final task, with penalties for lateness and bonuses for on-time completion.

        Args:
            best_scores (deque, optional): A deque to store the best scores of the population. Defaults to None.
            display_scores (bool, optional): If True, logs the best, median, and worst scores. Defaults to True.
            on_time_bonus (int, optional): A fixed bonus added to the score for jobs completed on time. Defaults to 10000.

        Returns:
            None

        Notes:
            - The function uses the `negative_exponentiation` method to penalize jobs that are completed extremely late.
            - The final task for OP1 is task 7 and for OP2 is task 19.
            - The HAAS tasks are defined by task IDs 1 and 0.
            - The `urgent_multiplier` is applied to urgent jobs to increase their penalty for lateness.
        """
        # Calculate scores for each schedule
        # Note: self.J[job_id] gives the tuple (Due time, Part ID) for a given job ID
        self.scores = [
            round(
                sum(
                    (
                        # Difference between due date and completion time, multiplied by urgent_multiplier if urgent.
                        # If we are evaluating the first task of a job, divide the difference by two
                        # (We want to treat the final task as most important)
                        self.negative_exponentiation(
                            (self.J[job_id][1] - (start_time + job_task_dur)) / 1
                            if task_id
                            in [
                                7,
                                19,
                            ]  # Final inspection (last task) is task 7 in OP1 and task 19 in OP2
<<<<<<< HEAD
                            else 3,  # TODO: Heavier penalty on HAAS if we are focusing on that first
=======
                            else 2,
>>>>>>> ed4b0c7f
                            1.02,
                        )
                        * (self.urgent_multiplier if job_id in self.urgent_orders else 1)
                        + (
                            # Fixed size bonus for completing the job on time (only applies if the final task is
                            # completed on time)
                            on_time_bonus
                            if (self.J[job_id][1] - (start_time + job_task_dur)) > 0
                            and task_id
                            in [
                                7,
                                19,
                            ]  # Final inspection (last task) is task 7 in OP1 and task 19 in OP2
                            else 0
                        )
                    )
                    for (
                        job_id,
                        task_id,
                        machine,
                        start_time,
                        job_task_dur,
                        _,
                        _,
                    ) in schedule
                    # Only consider the completion time of the final task
                    if task_id
                    in [7, 19]  # Final inspection (last task) is task 7 in OP1 and task 19 in OP2
                    or task_id in [1, 0]  # The HAAS tasks are defined by task_id nums 1 and 0
                )  # TODO: Also add ceramic drag if we are going to consider that for the testing?
            )
            # Evaluate each schedule in the population
            for schedule in self.P
        ]

        # if display_scores:
        #     logger.info(
        #         f"{datetime.now().strftime('%Y-%m-%d %H:%M:%S')} - Best score: {max(self.scores)}, "
        #         f"Median score: {np.median(self.scores)}, Worst score: {min(self.scores)}"
        #     )
        #     best_scores.append(max(self.scores))

        if display_scores:
            best_score = round(max(self.scores))
            top_1_percent = round(np.percentile(self.scores, 99))
            top_5_percent = round(np.percentile(self.scores, 95))
            top_10_percent = round(np.percentile(self.scores, 90))
            median_score = round(np.median(self.scores))
            worst_score = round(min(self.scores))

            logger.info(
                f"{datetime.now().strftime('%Y-%m-%d %H:%M:%S')} - Best score: {best_score}, "
                f"Top 1% score: {top_1_percent}, Top 5% score: {top_5_percent}, Top 10% score: {top_10_percent}, "
                f"Median score: {median_score}, Worst score: {worst_score}"
            )
            best_scores.append(best_score)

    def resolve_conflict(self, P_prime: list) -> deque:
        """
        This function resolves conflicts in a given schedule. If tasks are planned on the same machine at the same time,
        it finds the first available time for each task to start on the machine.

        Parameters:
        P_prime (deque): A list of tuples where each tuple represents a task.
        Each task is represented as (job id, task id, machine, start time, duration, task index, part id).

        Returns:
        P_prime_sorted (List[Tuple[int, int, int, int, int, int, str]]): A sorted list of tuples where each tuple
        represents a task. Each task is represented as (job id, task id, machine, start time, duration, task index, part id).

        """
        # Initialize an empty list to hold tasks for this proposed schedule
        P_prime_sorted = deque()
        avail_m = {m: 0 for m in self.M}
        slack_m = {m: deque() for m in self.M}
        product_m = {m: 0 for m in self.M}
        changeover_finish_time = deque([0])

        # Count arbor frequencies
        arbor_frequencies = self.count_arbor_frequencies()

        # Create machine assignment based on fixtures
        fixture_to_machine_assignment = self.assign_arbors_to_machines(arbor_frequencies)

        # Loop over the jobs in the job list (J)
        for job_id in list(self.J.keys()):
            part_id, _ = self.J[job_id]

            # We have a list of tuples, where each tuple stands for a task in a proposed schedule
            # We filter all the tuples for ones belonging to a specific job_idx (first field of the tuple)
            job_tasks = sorted([entry for entry in P_prime if entry[0] == job_id], key=lambda x: x[1])

            # Loop over the tasks one by one
            for task_entry in job_tasks:
                _, task_id, m, _, _, task_idx, _ = task_entry
                slack_time_used = False

                if task_id in [1, 0]:
                    # Start time is the time that the machine comes available if no changeover is required
                    # else, the changeover time is added, and an optional waiting time if we need to wait
                    # for another changeover to finish first (only one changeover can happen concurrently)

                    # Extract compatible HAAS machines for first task
                    compat_task_0 = self.task_to_machines[task_id]

                    # New preferred machines logic
                    preferred_machines = self.get_preferred_machines(
                        compat_task_0, product_m, job_id, fixture_to_machine_assignment
                    )

                    # If the selected machine is not in preferred machines yet, select from preferred machines
                    if m not in preferred_machines:
                        m = random.choice(preferred_machines)

                    if (
                        product_m.get(m) == 0
                        or product_m.get(m) == part_id
                        or product_m.get(m) in self.compatibility_dict[part_id]
                    ):
                        start = avail_m[m]
                    else:
                        # If the changeover would not be finished before the end of day,
                        # it is pushed to the next morning
                        start = (
                            self.adjust_changeover_finish_time(
                                avail_m[m] + max((changeover_finish_time[-1] - avail_m[m]), 0)
                            )
                            + self.change_over_time_op1
                        )

                        # Update time that a mechanic becomes available for a new changeover
                        changeover_finish_time.append(start)

                else:
                    # Initialize changeover time to 0
                    changeover_duration = 0

                    # Determine the changeover duration. self.task_time_buffer will also be added
                    # in all cases, either in slack_logic() or find_avail_m()
                    if m in self.change_over_machines_op2:
                        if (
                            product_m.get(m) == 0
                            or product_m.get(m) == part_id
                            or product_m.get(m) in self.compatibility_dict[part_id]
                        ):  # Previous part was the same or compatible, or there wasn't a previous part
                            changeover_duration = 15
                        elif task_id in [10, 12, 16]:  # Drag machines
                            changeover_duration = self.change_over_time_op2
                        else:
                            logger.warning(
                                f"Only drag machines have changeovers in OP2! Task id: {task_id}"
                            )

                    # First tasks of OP1 and OP2 do not need to consider slack
                    if task_id in [1, 10, 0]:
                        start = self.adjust_start_time(avail_m[m] + changeover_duration, task_id)
                    else:
                        start, slack_time_used = self.slack_logic(
                            m,
                            avail_m,
                            slack_m,
                            slack_time_used,
                            P_prime_sorted[-1][3],
                            P_prime_sorted[-1][4],
                            self.dur[(job_id, task_id)],
                            changeover_duration,
                        )

                # If slack time is used no need to update latest machine availability
                if not slack_time_used:
                    avail_m[m] = self.find_avail_m(start, job_id, task_id)

                # Record part ID of the latest product to be processed on a machine for changeovers
                product_m[m] = part_id

                # Issue warning if 'start' is still not defined after loop
                if start is None:
                    logger.warning(
                        f"{datetime.now().strftime('%Y-%m-%d %H:%M:%S')} - No start time found for job ID {job_id}, "
                        f"task ID {task_id}, machine {m}"
                    )

                # Add the task to the sorted list of tasks in this proposed schedule
                P_prime_sorted.append(
                    (
                        job_id,
                        task_id,
                        m,
                        start,
                        self.dur[(job_id, task_id)],
                        task_idx,
                        part_id,
                    )
                )

                # Count the number of after hours HAAS starts
                after_hours_starts = self.count_after_hours_start(P_prime_sorted, m, start)

                # If slack time is used no need to update latest machine availability
                if not slack_time_used:
                    avail_m[m] = self.find_avail_m(start, job_id, task_id, after_hours_starts)

                # Record part ID of the latest product to be processed on a machine for changeovers
                product_m[m] = part_id

        return P_prime_sorted

    def find_best_schedules(self) -> deque:
        """
        This method evaluates the population, sorts them based on their scores in descending order,
        and retains the top schedules based on a specified retention count. The retention count is
        the maximum of 3 or the product of the length of the population and a specified ratio.

        Returns:
            P_0 (deque): The list of top schedules based on their scores.
        """
        self.evaluate_population(display_scores=False)
        scored_population = sorted(zip(self.scores, self.P), key=lambda x: x[0], reverse=True)
        retain_count = max(5, int(len(self.P) * self.n_e))
        P_0 = deque()
        for score, schedule in scored_population[:retain_count]:
            P_0.append(schedule)

        return P_0

    def offspring(self) -> None:
        """
        This function generates offspring for the next generation of the population. It identifies the best schedules
        in the population, after which it randomly selects each job from the first or the second schedule.
        Conflicts are resolved by another function.

        Returns:
        None. The function updates the population in-place.
        """
        P_0 = self.find_best_schedules()

        iter_count = len(self.P) * (self.n_c + self.n_e)
        while len(P_0) < iter_count:
            sch1, sch2 = random.sample(P_0, 2)
            P_prime = [
                entry
                for job_id in list(self.J.keys())
                for entry in random.choice([sch1, sch2])
                if entry[0] == job_id
            ]
            P_prime = self.resolve_conflict(P_prime)
            if P_prime not in P_0:
                P_0.append(P_prime)

        self.P = P_0

    def mutate(self) -> None:
        """
        Perform mutation on the current population of schedules to create a new set of schedules.

        This function identifies pairs of jobs within each schedule that have the same number
        of tasks and the same durations. It then swaps the start times and machines of tasks
        between the selected pairs of jobs, creating new schedules. If the new schedule does
        not already exist in the population, it is added to the population.

        Steps:
        1. Find the best schedules based on evaluation score.
        2. Make a deep copy of these schedules.
        3. For each schedule:
            a. Group tasks by their job index.
            b. Identify pairs of jobs with the same number of tasks, identical durations and compatible part IDs.
            c. Randomly select a pair of jobs up to four times.
            d. Swap the start times and machines of tasks between the selected jobs.
            e. If the new schedule is unique, add it to the list of new schedules.
        4. Add all new schedules to the population.

        This method helps in exploring new potential solutions by making modifications to
        existing ones, promoting diversity in the population.

        Returns:
            None
        """

        # After the offspring function the population has already shrunk significantly,
        # so we can use the whole population
        P_0 = self.find_best_schedules()

        # Make a deep copy of P_0
        P_1 = copy.deepcopy(P_0)

        # Initialize a list of new schedules
        new_schedules = deque()

        for schedule in P_1:
            # Group tasks by job_id
            jobs = defaultdict(list)
            for task in schedule:
                jobs[task[0]].append(task)

            # Find pairs of jobs with same number of tasks and same durations
            job_pairs = deque()
            job_list = list(jobs.items())

            for i in range(len(job_list)):
                for j in range(i + 1, len(job_list)):
                    job1, task_details_1 = job_list[i]
                    job2, task_details_2 = job_list[j]

                    # Append if the part ID matches for a pair
                    # Each job consists of multiple tuples for tasks, we will check if the number of tasks is the same
                    # and then if the duration of all tasks matches
                    if len(task_details_1) == len(task_details_2):
                        # The third last field in the task tuple is the duration
                        all_durations_match = all(
                            task1[-3] == task2[-3]
                            for task1, task2 in zip(task_details_1, task_details_2)
                        )

                        if all_durations_match:
                            # Extract custom part ID's
                            # Should we remove the part ID from the schedule?
                            custom_part_id_1 = task_details_1[0][-1]
                            custom_part_id_2 = task_details_2[0][-1]

                            # Check compatibility in both dictionaries safely
                            # This is required to make sure no extra changeover will be needed due to mutation
                            compat_op = custom_part_id_1 in self.compatibility_dict.get(
                                custom_part_id_2, []
                            )

                            # If the part ID between the jobs is the same, or they are compatible append to job pairs
                            if (custom_part_id_1 == custom_part_id_2) or compat_op:
                                job_pairs.append((job1, job2))

            # If no pairs found, continue to the next schedule
            if not job_pairs:
                continue

            # Randomly select a pair of jobs (at least once, but up to three times)
            for _ in range(random.randint(1, 4)):
                job1, job2 = random.choice(job_pairs)

                # Remove all entries in job_pairs where either job1 or job2 appears
                # This ensures that we do not mutate the same job multiple times
                job_pairs = [
                    (j1, j2) for j1, j2 in job_pairs if j1 not in (job1, job2) and j2 not in (job1, job2)
                ]

                # Swap the start times of the tasks in the selected jobs
                tasks1 = jobs[job1]
                tasks2 = jobs[job2]

                for i in range(len(tasks1)):
                    task1 = tasks1[i]
                    task2 = tasks2[i]

                    # Create new tasks with swapped start times and machines
                    # task_details follow this format:
                    # (job_id, task_id, machine, start_time, duration, task_index, part_id)
                    new_task1 = (task1[0], task1[1], task2[2], task2[3], task1[4], task1[5], task1[6])
                    new_task2 = (task2[0], task2[1], task1[2], task1[3], task2[4], task2[5], task2[6])

                    # Update the schedule
                    schedule[schedule.index(task1)] = new_task1
                    schedule[schedule.index(task2)] = new_task2

            # If the new schedule does not exist yet in the population, add it to P_0
            if schedule not in P_0 and schedule not in new_schedules:
                new_schedules.append(schedule)

        # Add all schedules from P_0 to the population
        self.P = P_0 + new_schedules

    def perform_iteration(self, iteration: int, best_scores: Deque, gene_pool: Deque) -> int:
        """
        Perform a single iteration of the genetic algorithm.

        This method logs the current iteration, evaluates the population, mutates the population,
        checks and adjusts the population size, and increments the iteration counter.

        Args:
            iteration (int): The current iteration number.
            best_scores (Deque): A deque to store the best scores.
            gene_pool (Deque): The gene pool from which new individuals can be sampled.

        Returns:
            int: The incremented iteration number.
        """
        logger.info(f"{datetime.now().strftime('%Y-%m-%d %H:%M:%S')} - Iteration {iteration + 1}")
        self.evaluate_population(best_scores=best_scores)
        self.mutate()
        if len(self.P) < self.n:
            self.P += random.sample(gene_pool, self.n - len(self.P))
        iteration += 1
        return iteration

    def run(
        self,
        input_repr_dict: Dict[str, Any],
        scheduling_options: Dict[str, Any],
        compatibility_dict: Dict[str, Any],
        arbor_dict: Dict[str, Any],
        cemented_arbors: Dict[str, str],
    ) -> Tuple[Any, deque]:
        """
        Runs the genetic algorithm by initializing the population, evaluating it, and selecting the best schedule.

        Args:
            input_repr_dict (Dict[str, Any]): A dictionary containing the necessary input variables for the GA.
            scheduling_options (Dict[str, Any]): Dictionary containing hyperparameters for running the algorithm.
            compatibility_dict (Dict[str, Any]): Dictionary containing the compatibility information for changeovers.
            arbor_dict (Dict[str, Any]): Dictionary containing the arbor information for changeovers [custom_part_id: arbor_num].
            cemented_arbors (Dict[str, str]): Dictionary containing the cemented arbor information.

        Returns:
            Tuple[Any, deque]: The best schedule with the highest score and the
            deque of best scores per generation.
        """
        self.J = input_repr_dict["J"]
        self.M = input_repr_dict["M"]
        self.dur = input_repr_dict["dur"]
        self.task_to_machines = input_repr_dict["task_to_machines"]
        self.part_to_tasks = input_repr_dict["part_to_tasks"]
        self.n = scheduling_options["n"]
        self.n_e = scheduling_options["n_e"]
        self.n_c = scheduling_options["n_c"]
        self.start_date = scheduling_options["start_date"]
        self.working_minutes_per_day = scheduling_options["working_minutes_per_day"]
        self.total_minutes_per_day = scheduling_options["total_minutes_per_day"]
        self.change_over_time_op1 = scheduling_options["change_over_time_op1"]
        self.change_over_time_op2 = scheduling_options["change_over_time_op2"]
        self.change_over_machines_op1 = scheduling_options["change_over_machines_op1"]
        self.change_over_machines_op2 = scheduling_options["change_over_machines_op2"]
        self.cemented_only_haas_machines = scheduling_options["cemented_only_haas_machines"]
        self.compatibility_dict = compatibility_dict
        self.arbor_dict = arbor_dict
        self.cemented_arbors = cemented_arbors
        self.max_iterations = scheduling_options["max_iterations"]
        self.urgent_multiplier = scheduling_options["urgent_multiplier"]
        self.task_time_buffer = scheduling_options["task_time_buffer"]
        self.urgent_orders = [job_idx - 1 for job_idx in scheduling_options["urgent_orders"]]
        self.day_range = np.arange(
            self.working_minutes_per_day,
            len(self.J) // 5 * self.working_minutes_per_day,
            self.working_minutes_per_day,
        )

        # Initialize start time
        start_time = time.time()

        # Count arbor frequencies
        arbor_frequencies = self.count_arbor_frequencies()

        # Create gene pool
        gene_pool = self.parallel_init_population(
            num_inds=self.n * 10, arbor_frequencies=arbor_frequencies
        )

        # Randomly sample the initial population from the improved gene pool
        self.P = random.sample(gene_pool, self.n)

        # Create double ended queue to append the results to
        best_scores = deque()

        # Initialize iteration
        iteration = 0

        # Extract time budget
        time_budget = scheduling_options["time_budget"]

        # max_iterations is used if time_budget is set to zero
        if time_budget != 0:
            while True:
                # Check if time_budget has expired
                elapsed_time = round(time.time() - start_time)
                if elapsed_time > time_budget:
                    logger.info(
                        f"{datetime.now().strftime('%Y-%m-%d %H:%M:%S')} - Time budget has expired"
                    )
                    break
                iteration = self.perform_iteration(iteration, best_scores, gene_pool)
        else:
            logger.info(
                f"{datetime.now().strftime('%Y-%m-%d %H:%M:%S')} - Time budget not set, using max_iterations"
            )
<<<<<<< HEAD
            self.evaluate_population(best_scores=best_scores)
            self.mutate()
            if len(self.P) < self.n:
                self.P += random.sample(gene_pool, self.n - len(self.P))
            iteration += 1
=======
            for _ in range(scheduling_options["max_iterations"]):
                iteration = self.perform_iteration(iteration, best_scores, gene_pool)
>>>>>>> ed4b0c7f

        schedules_and_scores = sorted(zip(self.P, self.scores), key=lambda x: x[1], reverse=True)
        self.best_schedule = schedules_and_scores[0][0]
        logger.info(
            f"Snippet of best schedule (job, task, machine, start_time, duration, task_idx, part_id): "
            f"{list(self.best_schedule)[-2:]}"
        )

        return self.best_schedule, best_scores


def reformat_output(
    croom_processed_orders: pd.DataFrame,
    best_schedule: Dict[str, any],
    column_mapping_reformat: dict,
    machine_dict: dict,
) -> pd.DataFrame:
    """
    Reformats the output of the genetic algorithm by converting the best schedule into a dataframe,
    rounding the starting time, resetting and dropping the index, joining the best schedule to processed orders,
    defining the end time, renaming columns, applying machine name mapping, and creating start and end datetime
    based on a hypothetical start date.

    Args:
        croom_processed_orders (pd.DataFrame): The processed orders.
        best_schedule (Dict[str, any]): The best schedule generated by the genetic algorithm.
        column_mapping_reformat (dict): The mapping for renaming columns in the output dataframe.
        machine_dict (dict): The dictionary mapping machine numbers to machine names.

    Returns:
        pd.DataFrame: The reformatted output dataframe.
    """
    # Convert best schedule into a dataframe
    schedule_df = pd.DataFrame(
        best_schedule,
        columns=["job_id", "task", "machine", "starting_time", "duration", "task_idx", "part_id"],
    )

    # Round the starting time and duration
    schedule_df["starting_time"] = schedule_df["starting_time"].round(5)
    schedule_df["duration"] = schedule_df["duration"].round(5)

    # Reset and drop index
    croom_processed_orders.reset_index(inplace=True, drop=True)

    # Join best schedule to processed orders
    croom_processed_orders = croom_processed_orders.merge(
        # Schedule contains the job ID instead of the job index now, so join on this instead
        # schedule_df, left_index=True, right_on="job", how="left"
        schedule_df,
        left_on="Job ID",
        right_on="job_id",
        how="left",
    )

    # Define end time
    croom_processed_orders["end_time"] = (
        croom_processed_orders["starting_time"] + croom_processed_orders["duration"]
    )

    # Rename columns
    croom_processed_orders = croom_processed_orders.rename(columns=column_mapping_reformat)

    # Use the index as the job index
    croom_processed_orders["Job"] = croom_processed_orders.index

    # Apply machine name mapping
    croom_processed_orders["Machine"] = croom_processed_orders["Machine"].map(machine_dict)

    return croom_processed_orders


def identify_changeovers(df: pd.DataFrame, scheduling_options: Dict[str, Any]) -> pd.DataFrame:
    """
    Identify and return a DataFrame of changeovers for specified machines. Changeovers occur when there is more than
    a specified threshold of minutes between the end time of one task and the start time of the next task.

    Parameters:
    df (pd.DataFrame): DataFrame containing scheduling data with columns ['Machine', 'Start_time', 'End_time'].
    scheduling_options (Dict[str, List[str]]): Dictionary containing machine names with key 'changeover_machines_op1_full_name'.

    Returns:
    pd.DataFrame: DataFrame containing changeover periods with columns ['Machine', 'Start_time', 'End_time'].
    """

    # Initialize a list to store all changeover periods
    all_changeovers = deque()

    # Extract the list of machines from the scheduling options
    machines = scheduling_options["changeover_machines_op1_full_name"]
    threshold = scheduling_options["change_over_time_op1"]

    # Loop through each machine in the list
    for machine in machines:
        # Filter the DataFrame for the current machine and sort by 'Start_time'
        machine_tasks = (
            df[df["Machine"] == machine][["Machine", "Start_time", "End_time"]]
            .sort_values(["Start_time"])
            .reset_index(drop=True)
        )

        # Iterate through the tasks to find gaps
        for i in range(len(machine_tasks) - 1):
            current_end_time: float = machine_tasks.at[i, "End_time"]
            next_start_time: float = machine_tasks.at[i + 1, "Start_time"]

            # Calculate the gap between the current task's end time and the next task's start time
            gap: float = next_start_time - current_end_time

            # If the gap is greater than the threshold, identify the changeover period
            if gap > threshold:
                changeover_end_time = next_start_time
                changeover_start_time = next_start_time - threshold
                # Append the changeover period to the list
                all_changeovers.append(
                    {
                        "Machine": machine,
                        "Start_time": changeover_start_time,
                        "End_time": changeover_end_time,
                    }
                )

    # Create a DataFrame from the list of changeovers
    changeovers_df: pd.DataFrame = pd.DataFrame(all_changeovers)

    return changeovers_df


def create_start_end_time(
    croom_reformatted_orders: pd.DataFrame, changeovers: pd.DataFrame, scheduling_options: Dict[str, Any]
) -> Tuple[pd.DataFrame, pd.DataFrame]:
    """
    Adjusts the start and end times of tasks in the given DataFrame to fit within working hours (06:30 to 14:30)
    and ensures that tasks are scheduled sequentially within each job and machine.

    The function first converts the 'Start_time' from minutes to a datetime based on a specified start date.
    It then adjusts the start and end times of tasks to fit within working hours, pushing tasks to the next day
    if they start after 14:30 or before 06:30. The function also checks for consistency in task scheduling within
    each job and machine.

    Args:
        croom_reformatted_orders (pd.DataFrame): The DataFrame containing reformatted orders with 'Start_time' in minutes.
        changeovers (pd.DataFrame): The DataFrame containing changeover periods with 'Start_time' in minutes.
        scheduling_options (Dict[str, Any]): A dictionary containing scheduling options, including the 'start_date' and
        'change_over_time_op1'.

    Returns:
        Tuple[pd.DataFrame, pd.DataFrame]: Two DataFrames - the adjusted reformatted orders and changeovers with
        updated start and end times.
    """

    # Parse the date string into a datetime object
    base_date = datetime.strptime(scheduling_options["start_date"], "%Y-%m-%dT%H:%M")

    # Sort by start time ascending
    croom_reformatted_orders.sort_values("Start_time", inplace=True)
    changeovers.sort_values("Start_time", inplace=True)

    # Initialize empty 'Start_time_date' column
    croom_reformatted_orders["Start_time_date"] = None

    def working_hours_shift(row):
        """
        Maps minutes since the start of scheduling to a real job starting datetime,
        assuming there are 1440 minutes in a day.
        """

        row["Start_time_date"] = base_date + pd.to_timedelta(row["Start_time"], unit="m")

        return row

    # Apply function
    croom_reformatted_orders = croom_reformatted_orders.apply(working_hours_shift, axis=1)
    changeovers = changeovers.apply(working_hours_shift, axis=1)

    # Overwrite the integer start time with the calculated datetimes
    croom_reformatted_orders["Start_time"] = croom_reformatted_orders["Start_time_date"]
    croom_reformatted_orders["End_time"] = croom_reformatted_orders["Start_time"] + pd.to_timedelta(
        croom_reformatted_orders["duration"], unit="m"
    )

    # Overwrite the integer start time with the calculated datetimes for changeovers
    changeovers["Start_time"] = changeovers["Start_time_date"]
    changeovers["End_time"] = changeovers["Start_time"] + pd.Timedelta(
        minutes=scheduling_options["change_over_time_op1"]
    )

    # Define the time range for valid changeovers
    # Define start_time_min based on the time part of base_date
    start_time_min = base_date.time()

    # Convert total_minutes_per_day and change_over_time_op1 to timedelta
    working_minutes = timedelta(minutes=scheduling_options["working_minutes_per_day"])
    change_over_time = timedelta(minutes=scheduling_options["change_over_time_op1"])

    # Calculate the end time (start_time_max) by adding total_minutes and subtracting change_over_time
    end_time = base_date + working_minutes - change_over_time
    start_time_max = end_time.time()

    # Filter out changeovers outside the valid time range
    changeovers = changeovers[
        (changeovers["Start_time"].dt.time >= start_time_min)
        & (changeovers["Start_time"].dt.time <= start_time_max)
    ]

    # Reorder by earliest start time
    croom_reformatted_orders.sort_values(by="Start_time", inplace=True)

    # Check if the start time for each task within each job is later than the completion time of the previous task
    # If this error is raised the schedule is invalid
    for job_id in croom_reformatted_orders["Order"].unique():
        job_schedule = croom_reformatted_orders[croom_reformatted_orders["Order"] == job_id]
        for i in range(1, len(job_schedule)):
            if not job_schedule.iloc[i]["Start_time"] >= job_schedule.iloc[i - 1]["End_time"]:
                logger.warning(
                    f"The start time for task {job_schedule.iloc[i]['task']} in job {job_id} "
                    f"is earlier than the completion time of the previous task!"
                )

    # Check if the start time for each task on each machine is later than the completion time of the previous task
    # on that machine
    # If this error is raised the schedule is invalid
    for machine in croom_reformatted_orders["Machine"].unique():
        machine_schedule = croom_reformatted_orders[
            croom_reformatted_orders["Machine"] == machine
        ].sort_values("Start_time")
        for i in range(1, len(machine_schedule)):
            if not machine_schedule.iloc[i]["Start_time"] >= machine_schedule.iloc[i - 1]["End_time"]:
                logger.warning(
                    f"The start time for job {machine_schedule.iloc[i]['Job']}, task {machine_schedule.iloc[i]['task']}"
                    f" in machine {machine} is earlier than the completion time of the previous task!"
                )

    # Check if the time between the end of one task and the start of the next is at least 15 minutes
    # for machines with 'Drag' in the name
    for machine in croom_reformatted_orders["Machine"].unique():
        if "Drag" in machine:
            machine_schedule = croom_reformatted_orders[
                croom_reformatted_orders["Machine"] == machine
            ].sort_values("Start_time")
            for i in range(1, len(machine_schedule)):
                previous_end_time = machine_schedule.iloc[i - 1]["End_time"]
                current_start_time = machine_schedule.iloc[i]["Start_time"]
                time_diff = current_start_time - previous_end_time
                if time_diff < timedelta(
                    minutes=15
                ):  # TODO: Load from params after merging with test branch
                    logger.warning(
                        f"The time between tasks on {machine} is less than 15 minutes: {time_diff}"
                    )

    # Sort again by job and task before plotting
    croom_reformatted_orders = croom_reformatted_orders.sort_values(["Job", "task"])
    changeovers = changeovers.sort_values(["Machine", "Start_time"])

    return croom_reformatted_orders, changeovers


def create_chart(
    schedule: pd.DataFrame, parameters: Dict[str, Union[str, Dict[str, str]]]
) -> pd.DataFrame:
    """
    Creates a Gantt chart based on the schedule and parameters.

    Args:
        schedule (pd.DataFrame): The schedule data.
        parameters (Dict[str, Union[str, Dict[str, str]]]): The parameters for creating the chart.

    Returns:
        pd.DataFrame: The updated schedule data with additional columns for the chart.
    """
    if not is_string_dtype(schedule[[parameters["column_mapping"]["Resource"]]]):
        schedule[parameters["column_mapping"]["Resource"]] = schedule[
            parameters["column_mapping"]["Resource"]
        ].apply(str)
    schedule = schedule.rename(columns=parameters["column_mapping"])

    return schedule


def save_chart_to_html(gantt_chart: plotly.graph_objs.Figure) -> None:
    """
    Saves the Gantt chart to an HTML file.

    Args:
        gantt_chart (plotly.graph_objs.Figure): The Gantt chart to be saved.
    """
    filepath = Path(os.getcwd()) / "data/08_reporting/gantt_chart.html"
    plotly.offline.plot(gantt_chart, filename=str(filepath))<|MERGE_RESOLUTION|>--- conflicted
+++ resolved
@@ -1375,12 +1375,7 @@
                             )
 
                     if task_id in [1, 10, 0]:
-<<<<<<< HEAD
                         start = self.adjust_start_time(avail_m[m] + changeover_duration, task_id)
-=======
-                        # First task for OP 1 is 0 or 1, for OP 2 it is 10
-                        start = avail_m[m] + changeover_duration
->>>>>>> ed4b0c7f
                     else:
                         start, slack_time_used = self.slack_logic(
                             m,
@@ -1457,16 +1452,10 @@
             for i, future in enumerate(futures):
                 P_j = future.result()
 
-<<<<<<< HEAD
                 # We risk creating duplicates because once we have a large population P, it becomes very time-consuming
                 # to check for every new schedule if it is/a duplicate of any of the existing schedules
                 # if P_j not in P:
                 P.append(P_j)
-=======
-                # We check that the newly created schedule is unique (not in the population yet)
-                if P_j not in P:
-                    P.append(P_j)
->>>>>>> ed4b0c7f
 
                 if not fill_inds and i * 100 / num_inds in percentages:
                     logger.info(
@@ -1543,11 +1532,7 @@
                                 7,
                                 19,
                             ]  # Final inspection (last task) is task 7 in OP1 and task 19 in OP2
-<<<<<<< HEAD
-                            else 3,  # TODO: Heavier penalty on HAAS if we are focusing on that first
-=======
                             else 2,
->>>>>>> ed4b0c7f
                             1.02,
                         )
                         * (self.urgent_multiplier if job_id in self.urgent_orders else 1)
@@ -2028,16 +2013,10 @@
             logger.info(
                 f"{datetime.now().strftime('%Y-%m-%d %H:%M:%S')} - Time budget not set, using max_iterations"
             )
-<<<<<<< HEAD
-            self.evaluate_population(best_scores=best_scores)
-            self.mutate()
-            if len(self.P) < self.n:
-                self.P += random.sample(gene_pool, self.n - len(self.P))
-            iteration += 1
-=======
+
             for _ in range(scheduling_options["max_iterations"]):
                 iteration = self.perform_iteration(iteration, best_scores, gene_pool)
->>>>>>> ed4b0c7f
+
 
         schedules_and_scores = sorted(zip(self.P, self.scores), key=lambda x: x[1], reverse=True)
         self.best_schedule = schedules_and_scores[0][0]
