import os
import pandas as pd
import numpy as np
from datetime import datetime, timedelta
import math
import time
import re
import copy
import random
import logging
from pandas.api.types import is_string_dtype
import plotly
from typing import List, Dict, Tuple, Deque, Union, Optional, Any
import itertools
from collections import defaultdict, Counter
from concurrent.futures import ProcessPoolExecutor
from collections import deque
from pathlib import Path
import webbrowser

# Instantiate logger
logger = logging.getLogger(__name__)


class Job:
    """
    The Job class contains methods for preprocessing and extracting information from open orders that need
    to be processed in a manufacturing workshop.
    """

    @staticmethod
    def filter_in_scope(data: pd.DataFrame, operation: str = "OP 1") -> pd.DataFrame:
        """
        Filters the data to include only in-scope operations for OP 1.

        Args:
            data (pd.DataFrame): The input data.
            operation (str, optional): The operation for which to filter data. Defaults to 'OP 1'.

        Returns:
            pd.DataFrame: The filtered data.
        """
        # Debug statement
        logger.info(f"Total order data: {data.shape}")

        # Apply the filter
        if operation == "OP 1":
            in_scope_data = data[
                (
                    data["Part Description"].str.contains("OP 1")
                    | data["Part Description"].str.contains("ATT ")
                )
                & (~data["Part Description"].str.contains("OP 2"))
            ]

        elif operation == "OP 2":
            in_scope_data = data[
                (data["Part Description"].str.contains("OP 2"))
                & (~data["Part Description"].str.contains("OP 1"))
            ]

        else:
            logger.error(f"Invalid operation: {operation} - Only 'OP 1' and 'OP 2' are supported")
            raise ValueError("Invalid operation")

        # Debug statement
        logger.info(f"In-scope data for {operation}: {in_scope_data.shape}")

        return in_scope_data

    @staticmethod
    def extract_info(data: pd.DataFrame) -> pd.DataFrame:
        """
        Extracts type, size, and orientation from the part description.

        Args:
            data (pd.DataFrame): The input data.

        Returns:
            pd.DataFrame: The data with extracted information.
        """
        data = data.assign(
            # CR: Cruciate retaining, PS: Posterior stabilizing
            Type=lambda x: x["Part Description"].apply(
                lambda y: "CR" if "CR" in y else ("PS" if "PS" in y else "")
            ),
            # Range 1-10 with optional 'N' for some sizes; e.g. '5N' (Not sure what this stands for)
            Size=lambda x: x["Part Description"].apply(
                lambda y: (re.search(r"Sz (\d+N?)", y).group(1) if re.search(r"Sz (\d+N?)", y) else "")
            ),
            # LEFT or RIGHT orientation
            Orientation=lambda x: x["Part Description"].apply(
                lambda y: ("LEFT" if "LEFT" in y.upper() else ("RIGHT" if "RIGHT" in y.upper() else ""))
            ),
            # CLS: Cementless, CTD: Cemented
            Cementless=lambda x: x["Part Description"].apply(
                lambda y: "CLS" if "CLS" in y.upper() else "CTD"
            ),
        )

        # Create custom Part ID
        data["Custom Part ID"] = (
            data["Orientation"] + "-" + data["Type"] + "-" + data["Size"] + "-" + data["Cementless"]
        )

        # Debug statement
        if data[["Type", "Size", "Orientation"]].isna().sum().sum() > 0:
            logger.warning(
                f"Data with extracted information: {data[['Type', 'Size', 'Orientation']].isna().sum()}"
            )
        else:
            logger.info(f"No missing values in Type, Size, and Orientation columns")

        return data

    @staticmethod
    def check_part_id_consistency(data: pd.DataFrame) -> None:
        """
        Checks the consistency of Part IDs.

        Args:
            data (pd.DataFrame): The input data.

        Raises:
            LoggerError: If Part ID is not unique for every combination of Type, Size, and Orientation.
        """
        grouped = data.groupby("Part ID")[["Type", "Size", "Orientation", "Custom Part ID"]].nunique()

        if (grouped > 1).any().any():
            logger.error(
                "[bold red blink]Part ID not unique for every combination of Type, Size, and Orientation[/]",
                extra={"markup": True},
            )
        else:
            logger.info(f"Part ID consistency check passed")

    @staticmethod
    def create_jobs(
        data: pd.DataFrame, scheduling_options: dict, operation: str = "OP 1"
    ) -> Dict[int, Tuple[str, int]]:
        """Extract the Job ID and corresponding Part ID from the data, calculate the due date for each job
            and store the result in a dict object

        Args:
            data (pd.DataFrame): The input data i.e. the list of jobs
            scheduling_options (dict): A dictionary containing scheduling options, including start date, working minutes
            operation (str, optional): The operation for which to create jobs. Defaults to 'OP 1'.

        Returns:
            Dict[int, Tuple[str, int]]: A dict, each entry of which contains a job ID, part ID and due time
            e.g. {
                4421322: ('MP0389', 2400)
                4421321: ('MP0389', 2400)
                4420709: ('MP0442', 1440)
            }
        """

        # Find proportion of cementless products
        cementless_count = data[data["Cementless"] == "CLS"].shape[0]
        total_products = data.shape[0]

        cementless_percentage = (cementless_count / total_products) * 100
        logger.info(f"Proportion of cementless products: {cementless_percentage:.1f}%")

        if operation == "OP 1":
            data = data[~data["Part Description"].str.contains("OP 2")]
        elif operation == "OP 2":
            data = data[data["Part Description"].str.contains("OP 2")]
        else:
            logger.error(f"Invalid operation: {operation} - Only 'OP 1' and 'OP 2' are supported")
            raise ValueError("Invalid operation")

        J = dict(
            zip(data["Job ID"], zip(data["Custom Part ID"], Shop.get_due_date(data, scheduling_options)))
        )

        # Debug statement
        if J:
            sample_of_keys = random.sample(list(J), 2)
            sample = [(k, v) for k, v in J.items() if k in sample_of_keys]
            logger.info(f"Snippet of Jobs for {operation}: {sample}")

        return J

    @staticmethod
    def create_part_id_to_task_seq(data: pd.DataFrame) -> Dict[str, List[int]]:
        """Create a dictionary which maps from a part ID to the list of tasks for that part

        Example:

        Part_to_task_sequence =    {'MP0389': [1, 2, 3, 4, 5, 6, 7],
                                    'MP0523': [1, 2, 3, 6, 7],
                                    }

        Args:
            data (pd.DataFrame): The input data i.e. the list of jobs

        Returns:
            Dict[str, List[int]]: A dictionary that maps from part_id to the sequence of tasks for that part
        """

        unique_task_types = data[["Custom Part ID", "Part Description", "Cementless"]].drop_duplicates()
        unique_task_types = unique_task_types.reset_index()

        unique_custom_part_ids = data[["Custom Part ID"]].drop_duplicates()

        if len(unique_task_types) != len(unique_custom_part_ids):
            logger.info("Combination of part/description/cementless is not unique")

        # TODO: Can we automate this?
        result = {}
        for _, row in unique_task_types.iterrows():
            if "OP 1" in row["Part Description"]:
                result[row["Custom Part ID"]] = list(range(-1, 9))
            elif "OP 2" in row["Part Description"]:
                result[row["Custom Part ID"]] = list(range(10, 21))
            else:
                result[row["Custom Part ID"]] = list(range(29, 47))

        return result

    @staticmethod
    def get_remaining_tasks(
        timecard_single_job: pd.DataFrame,
        start_date: str,
        part_id: str,
        timecard_ctd_mapping: Dict[str, int],
        timecard_op1_mapping: Dict[str, int],
        timecard_op2_mapping: Dict[str, int],
    ) -> Optional[List[int]]:
        """
        Determines the remaining tasks for a given part based on the work process and part ID.
        Note: It is assumed that the input timecard data has been sorted by operation, so the most recent task is last.

        Args:
            timecard_single_job (pd.DataFrame): The timecard data for a single job (which contains the work process steps).
            start_date (str): The start time of the scheduler (set in the parameters under scheduling_options).
            part_id (str): The ID of the part being processed.
            timecard_ctd_mapping (Dict[str, int]): Mapping for CTD parts.
            timecard_op1_mapping (Dict[str, int]): Mapping for OP1 parts.
            timecard_op2_mapping (Dict[str, int]): Mapping for OP2 parts.

        Returns:
            Optional[List[int]]: A list of remaining task IDs, or None if the part is not recognized or if the last task is 'INSPE_RECIE'.
        """

        work_process = timecard_single_job["Combined_ID"]

        # Remove duplicate entries in the work process
        work_process = work_process.drop_duplicates()

        # Get the last and previous tasks in the work process
        last = work_process.iloc[-1]
        prev = work_process.iloc[-2] if len(work_process) > 1 else None

<<<<<<< HEAD
        def get_mapping(
            default: int, mapping: Dict[str, int], last_task: str, prev_task: Optional[str]
        ) -> int:
=======
        start_date = pd.Timestamp(start_date)
        task_start = pd.Timestamp(timecard_single_job["Act Start Time"].iloc[-1])

        def get_mapping(mapping: Dict[str, int], last_task: str, prev_task: Optional[str]) -> int:
>>>>>>> 19bb97c2
            """
            Retrieves the mapping value based on the last and previous tasks.

            Args:
                default (int): The default task to start from if no mapping can be found.
                mapping (Dict[str, int]): The mapping dictionary.
                last_task (str): The last task.
                prev_task (Optional[str]): The previous task, if any.

            Returns:
                int: The mapped value, or default if not found.
            """
            key = last_task
            if prev_task is not None:
                key = f"{last_task},{prev_task}"

            if key in mapping:
                return mapping[key]
            elif last_task in mapping:
                return mapping[last_task]
            else:
                logger.warning(f"No mapping found for key '{key}'. Using default value '{default}'. ")
                return default

        def unload_required(scheduler_start_date: pd.Timestamp, task_start_time: pd.Timestamp) -> bool:
            """An unload on HAAS is required if the task didn't start until after 14.30 the previous day.
                If the schedule is run on a Monday, Friday also counts as the 'previous day'.

            Args:
                scheduler_start_date (pd.Timestamp): The start time of the scheduler (set in the parameters)
                task_start_time (pd.Timestamp): The start time of the task (taken from the timecard data)

            Returns:
                bool: Whether the task started after 13.30 on the 'previous day'
            """

            is_previous_day = task_start_time.date() == scheduler_start_date.date() - timedelta(
                days=1
            ) or (
                scheduler_start_date.weekday() == 0
                and task_start_time.weekday() == 4
                and task_start_time.date() == scheduler_start_date.date() - timedelta(days=3)
            )

            return is_previous_day and task_start_time.time() > pd.Timestamp("13:30").time()

        # Return None if none of the physical tasks have been completed yet (item is only received)
        if last == "INSPE_RECIE":
            return None

        # TODO: Find a way to automate this
        # Determine the end task ID and start task ID based on the part ID
        if "CTD" in part_id:
            end = 46
<<<<<<< HEAD
            start = get_mapping(29, timecard_ctd_mapping, last, prev)
        elif "OP1" in part_id:
            end = 8
            start = get_mapping(-1, timecard_op1_mapping, last, prev)
=======
            start = get_mapping(timecard_ctd_mapping, last, prev)

            # Change task from post HAAS inspection to HAAS unload if the task started the day before after 14.30
            if start == 33 and unload_required(start_date, task_start):
                start = 32
                logger.info(f"Job {timecard_single_job['Job ID'].iloc[0]} requires unloading from HAAS.")

        elif "OP1" in part_id:
            end = 8
            start = get_mapping(timecard_op1_mapping, last, prev)

            if start == 3 and unload_required(start_date, task_start):
                start = 2
                logger.info(f"Job {timecard_single_job['Job ID'].iloc[0]} requires unloading from HAAS.")

>>>>>>> 19bb97c2
        elif "OP2" in part_id:
            end = 20
            start = get_mapping(10, timecard_op2_mapping, last, prev)
        else:
            logger.warning(f"Part ID {part_id} not recognized")
            return None

        # Return the list of remaining tasks if start is valid, otherwise return None
        return list(range(start, end + 1))


class Shop:
    """
    The Shop class contains methods for creating machine lists, compatibility matrices,
    duration matrices and due dates as input for a genetic algorithm.
    It creates a digital representation of the processes in and the setup of a manufacturing workshop.
    """

    @staticmethod
    def create_machines(machine_dict: Dict[int, str]) -> List[int]:
        """
        Creates a list of machines based on all the unique machines in the task_to_machines dictionary.

        Args:
            machine_dict (Dict[int, str]): The dictionary of all available machines.

        Returns:
            List[int]: The list of machines.
        """
        M = list(machine_dict.keys())

        return M

    @staticmethod
    def preprocess_cycle_times(
        monza_cycle_times_op1: pd.DataFrame,
        monza_cycle_times_op2: pd.DataFrame,
        last_task_minutes: int = 4,
    ) -> Tuple[pd.DataFrame, pd.DataFrame, pd.DataFrame]:
        """
        Preprocesses the cycle times:
            1.) Remove empty rows and columns
            2.) Create new index starting from 1
            3.) Reduce column names to only the size
            4.) Fill the missing values in final inspection with 4 minutes
            5.) Split data for cruciate retaining and posterior stabilizing products

        Args:
            monza_cycle_times_op1 (pd.DataFrame): The OP 1 cycle times data.
            monza_cycle_times_op2 (pd.DataFrame): The OP 2 cycle times data.
            last_task_minutes (int, optional): The duration of the last task. Defaults to 4 minutes.

        Returns:
            Tuple[pd.DataFrame, pd.DataFrame, pd.DataFrame]: The preprocessed PS-, CR-, and OP 2 cycle times.
        """
        monza_cycle_times_op1.columns = monza_cycle_times_op1.iloc[1]
        monza_cycle_times_op1 = monza_cycle_times_op1.iloc[2:, 1:]
        monza_cycle_times_op1.index = range(1, len(monza_cycle_times_op1) + 1)

        def extract_number(s: str) -> str:
            match = re.search(r"\d+N?", s)
            return match.group(0) if match else s

        monza_cycle_times_op1.columns = [extract_number(col) for col in monza_cycle_times_op1.columns]
        monza_cycle_times_op1.loc[7] = monza_cycle_times_op1.loc[7].fillna(last_task_minutes)
        ps_times, cr_times = (
            monza_cycle_times_op1.iloc[:8, 2 : math.ceil(monza_cycle_times_op1.shape[1] / 2) + 1],
            monza_cycle_times_op1.iloc[:8, math.ceil(monza_cycle_times_op1.shape[1] / 2) + 1 :],
        )

        # Debug statement
        logger.info(f"PS times dim.: {ps_times.shape}, CR times dim.: {cr_times.shape}")

        # Convert everything to float
        ps_times = ps_times.astype(float)
        cr_times = cr_times.astype(float)

        # Check if all cycle times are numeric values
        if not all(isinstance(i, (int, float)) for i in ps_times.values.flatten()) or not all(
            isinstance(i, (int, float)) for i in cr_times.values.flatten()
        ):
            logger.warning(
                "[bold red blink]All cycle times should be numeric values. Please check the input data.[/]",
                extra={"markup": True},
            )

        # Define required sizes
        required_sizes = {"1", "2", "3N", "3", "4N", "4", "5N", "5", "6N", "6", "7", "8", "9", "10"}

        # Check if all required sizes are in the columns of both dataframes
        if not required_sizes.issubset(set(cr_times.columns)) or not required_sizes.issubset(
            set(ps_times.columns)
        ):
            logger.warning(
                "[bold red blink]Either cr_times or ps_times is missing some of the sizes in the columns.[/]",
                extra={"markup": True},
            )

        # Operation 2 - set headers
        monza_cycle_times_op2.columns = monza_cycle_times_op2.iloc[1]
        monza_cycle_times_op2 = monza_cycle_times_op2.iloc[2:, 1:6]

        # As per email from Bryan 26/7/24: FPI and RA testing belong to another product group, so they do not need
        # to be considered for our schedule
        monza_cycle_times_op2 = monza_cycle_times_op2[
            ~monza_cycle_times_op2["Operation type"].isin(["FPI", "RA testing "])
        ]

        # Update the index according to the tasks of OP2
        monza_cycle_times_op2.index = range(10, 10 + len(monza_cycle_times_op2))

        return ps_times, cr_times, monza_cycle_times_op2

    @staticmethod
    def get_duration_matrix(
        J: Dict[int, Tuple[str, int]],
        part_id_to_task_seq: Dict[str, List[int]],
        in_scope_orders: pd.DataFrame,
        croom_task_durations: pd.DataFrame,
    ) -> Dict[Tuple[int, int], Any]:
        """
        Gets the duration matrix for the jobs.

        Example:
              dur =  {
                    # (Part, Task): Duration
                    ('MP0389', 1): 162,
                    ('MP0389', 2): 19.8
                }

        Args:
            J (List[List[int]]): The list of jobs.
            part_id_to_task_seq (Dict[str, List[int]]): The dictionary mapping part IDs to their tasks.
            in_scope_orders (pd.DataFrame): The in-scope orders.
            croom_task_durations (pd.DataFrame): The task durations.

        Returns:
            Dict[Tuple[int, int], Any]: The duration matrix.
        """

        # Set the task number as the index
        croom_task_durations.set_index("Task", inplace=True)

        # Remove whitespace from column names
        croom_task_durations.columns = croom_task_durations.columns.str.strip()

        dur = {}
        for job_id, (part_id, due_time) in J.items():
            # Find the corresponding row for the given job_id
            rows = in_scope_orders.loc[in_scope_orders["Job ID"] == job_id]

            if len(rows) > 1:
                logger.warning(f"Multiple rows found for JobID {job_id}. Using the first row.")

            # Extract the first row if needed
            row = rows.iloc[0]

            for task in part_id_to_task_seq[part_id]:
                # Construct the type_size string
                type_size = f"{row['Type']}-{row['Size']}"

                # Determine which DataFrame to use based on the task number
                duration = croom_task_durations.loc[task, type_size] * 12

                # Store the duration in the dictionary with key (part_id, task)
                dur[(job_id, task)] = duration

        return dur

    @staticmethod
    def get_due_date(
        in_scope_orders: pd.DataFrame,
        scheduling_options: dict,
    ) -> deque:
        """
        Gets the due dates for the in-scope orders.

        Args:
            in_scope_orders (pd.DataFrame): The in-scope orders.
            scheduling_options (dict): The scheduling options dictionary containing start date and daily working minutes

        Returns:
            List[int]: The list of due dates in working minutes.
        """

        # Extract base date
        base_date = scheduling_options["start_date"]

        # Extract working minutes per day
        total_minutes = scheduling_options["total_minutes_per_day"]

        due = deque()
        for due_date in in_scope_orders["Algo Due Date"]:
            if pd.Timestamp(base_date) > due_date:
                working_days = -len(pd.bdate_range(due_date, base_date)) * total_minutes
            else:
                working_days = len(pd.bdate_range(base_date, due_date)) * total_minutes
            due.append(working_days)

        # Debug statement
        logger.info(f"Snippet of due: {list(due)[:2]}")

        return due


class JobShop(Job, Shop):
    """
    The JobShop class combines the functionality of the Job and Shop classes.
    The Job class is used to preprocess orders into the correct representation for a genetic algorithm.
    The Shop class is used to create a representation of the factory floor: the machines and the constraints.

    By using the JobShop class all the functionality of the Job and Shop classes can be accessed.
    """

    def __init__(self):
        self.input_repr_dict = None

    def preprocess_orders(
        self,
        croom_open_orders: pd.DataFrame,
    ) -> pd.DataFrame:
        """
        Preprocesses the open orders by filtering, extracting information, and performing various checks.

        This function performs the following steps:
        1. Filters the open orders to include only in-scope operations for OP 1 and OP 2.
        2. Extracts type, size, orientation, and cementing information from the part description.
        3. Adds an 'operation' column to distinguish between OP 1 and OP 2.
        4. Combines the data for OP 1 and OP 2.
        5. Adds the operation to the custom part ID.
        6. Checks the consistency of part IDs across different operations.
        7. Resets the index of the combined data.
        8. Checks for batch size limits, valid product values, and ensures no products are on hold.

        Args:
            croom_open_orders (pd.DataFrame): The open orders.

        Returns:
            pd.DataFrame: The preprocessed orders.
        """

        in_scope_data_op1 = self.filter_in_scope(croom_open_orders).pipe(self.extract_info)
        in_scope_data_op2 = self.filter_in_scope(croom_open_orders, operation="OP 2").pipe(
            self.extract_info
        )

        # Add an extra column
        in_scope_data_op1["operation"] = "OP1"
        in_scope_data_op2["operation"] = "OP2"

        # Combine both Operation 1 and Operation 2 data
        in_scope_data = pd.concat([in_scope_data_op1, in_scope_data_op2], axis=0)

        # Add the operation to the custom part id
        in_scope_data["Custom Part ID"] = (
            in_scope_data["Custom Part ID"] + "-" + in_scope_data["operation"]
        )

        if not len(in_scope_data) == (len(in_scope_data_op1) + len(in_scope_data_op2)):
            logging.warning(
                f"Length of concatenated data: {len(in_scope_data)}, "
                f"while length of OP 1 data: {len(in_scope_data_op1)}, "
                f"and length of OP 2 data: {len(in_scope_data_op2)}"
            )

        # Check if the custom part ID is in the correct format
        pattern = re.compile(r"^(LEFT|RIGHT)-(PS|CR)-([1-9]|10)N?-(CLS|CTD)-(OP1|OP2)$")
        for index, row in in_scope_data.iterrows():
            custom_part_id = row["Custom Part ID"]
            assert isinstance(
                custom_part_id, str
            ), f"Custom Part ID is not a string for job {row['Job ID']}: {custom_part_id}."
            assert pattern.match(
                custom_part_id
            ), f"Invalid Custom Part ID format for job {row['Job ID']}: {custom_part_id}."

        # Check if all part IDs are consistent across different operations
        self.check_part_id_consistency(in_scope_data)

        # Reset index
        in_scope_data.reset_index(inplace=True, drop=True)

        # Check batch size limit
        for index, row in in_scope_data.iterrows():
            assert (
                row["Production Qty"] <= 12
            ), f"Production Qty exceeds limit for job {row['Job ID']}: {row['Production Qty']}."
            assert (
                row["Production Qty"] > 0
            ), f"Production Qty is nonsensical for job {row['Job ID']}: {row['Production Qty']}."

        # Check in-scope orders
        valid_substrings = ["OP 1", "OP 2", "ATT Primary"]
        for index, row in in_scope_data.iterrows():
            assert any(
                substring in row["Part Description"] for substring in valid_substrings
            ), f"Invalid product value found for job {row['Job ID']}: {row['Part Description']}."

        return in_scope_data

    @staticmethod
    def build_changeover_compatibility(
        croom_processed_orders: pd.DataFrame,
        size_categories_cr: Dict[str, List[str]],
        size_categories_ps: Dict[str, List[str]],
    ) -> Dict[str, deque]:
        """
        Build a compatibility dictionary for changeovers between different operations (OP1 and OP2).

        The compatibility rules are:
        - For OP1: Parts are compatible if they have the exact same size and cementing status.
        - For OP2: Parts are compatible if they belong to the same type (CR or PS) and size category.
                   For PS type, they must also have the same cementing status.

        Args:
            croom_processed_orders (pd.DataFrame): DataFrame containing the processed orders with columns
                                                   'Size', 'Orientation', 'Type', 'Cementless', and 'operation'.
            size_categories_cr (Dict[str, List[str]]): Size categories for CR type.
            size_categories_ps (Dict[str, List[str]]): Size categories for PS type.

        Returns:
            Dict[str, List[str]]: A dictionary where each key is a part ID and the value is a list of compatible part IDs.
        """

        # Extract unique values for attributes from the DataFrame
        sizes = croom_processed_orders["Size"].unique()
        orientations = croom_processed_orders["Orientation"].unique()
        types = croom_processed_orders["Type"].unique()
        cementing_methods = croom_processed_orders["Cementless"].unique()
        operations = croom_processed_orders["operation"].unique()

        # Helper function to determine the size category based on type
        def get_size_category(size: str, prod_type: str, cementing: str) -> Union[str, None]:
            if prod_type == "PS" and cementing == "CLS":
                size_categories = size_categories_ps
            else:
                size_categories = size_categories_cr

            for category, cat_sizes in size_categories.items():
                if size in cat_sizes:
                    return category
            return None

        # Generate all possible part IDs
        part_ids = [
            f"{orientation}-{prod_type}-{size}-{cementing}-{op}"
            for orientation, prod_type, size, cementing, op in itertools.product(
                orientations, types, sizes, cementing_methods, operations
            )
        ]

        # Create the combined compatibility dictionary
        combined_compatibility_dict = {}

        for part_id in part_ids:
            # Split the part ID into its components
            orientation, prod_type, size, cementing, op = part_id.split("-")
            size_category = get_size_category(size, prod_type, cementing)

            # Initialize a list to hold compatible parts for the current part ID
            compatible_parts = deque()

            for other_part_id in part_ids:
                # Skip if comparing the part ID with itself
                if other_part_id == part_id:
                    continue

                # Split the other part ID into its components
                (
                    other_orientation,
                    other_type,
                    other_size,
                    other_cementing,
                    other_op,
                ) = other_part_id.split("-")
                other_size_category = get_size_category(other_size, other_type, other_cementing)

                # Compatibility rules for OP1
                if op == "OP1" and other_op == "OP1":
                    if size == other_size and cementing == other_cementing:
                        compatible_parts.append(other_part_id)

                # Compatibility rules for OP2
                elif op == "OP2" and other_op == "OP2":
                    if type == other_type and size_category == other_size_category:
                        if type == "CR" or (type == "PS" and cementing == other_cementing):
                            compatible_parts.append(other_part_id)

            # Assign the list of compatible parts to the current part ID in the dictionary
            combined_compatibility_dict[part_id] = compatible_parts

        return combined_compatibility_dict

    def build_ga_representation(
        self,
        croom_processed_orders: pd.DataFrame,
        timecards: pd.DataFrame,
        croom_task_durations: pd.DataFrame,
        task_to_machines: Dict[int, List[int]],
        scheduling_options: dict,
        machine_dict: Dict[int, str],
        timecard_ctd_mapping: Dict[str, int],
        timecard_op1_mapping: Dict[str, int],
        timecard_op2_mapping: Dict[str, int],
        manual_HAAS_starting_part_ids: Dict[int, str],
    ) -> Tuple[Dict[str, any], Dict[int, str]]:
        """
        Builds the GA input data.
        Use the timecard data to:
            1. Remove completed tasks from J and croom_processed_orders.
            2. Store the remaining tasks for partially completed ones in custom_tasks_dict.
            3. Remove non-booked in jobs from J and croom_processed_orders, and store in Jobs_not_booked_in.xlsx.

        Args:
            croom_processed_orders (pd.DataFrame): The processed orders.
            timecards (pd.DataFrame): Timecard data (contains info about completed/partially completed jobs).
            croom_task_durations (pd.DataFrame): The task durations.
            task_to_machines (Dict[int, List[int]]): The task to machines dictionary.
            scheduling_options (dict): The scheduling options.
            machine_dict (Dict[int, str]): The machine dictionary.
            timecard_ctd_mapping (Dict[str, int]): Mapping for CTD parts.
            timecard_op1_mapping (Dict[str, int]): Mapping for OP1 parts.
            timecard_op2_mapping (Dict[str, int]): Mapping for OP2 parts.
            manual_HAAS_starting_part_ids (Dict[int, str]): Manual input for HAAS starting part IDs.

        Returns:
            Dict[str, any]: The GA representation containing:
                - "J": Jobs dictionary.
                - "part_to_tasks": Mapping from part ID to task sequence.
                - "M": List of machines.
                - "dur": Duration matrix.
                - "task_to_machines": Task to machines dictionary.
                - "custom_tasks_dict": Remaining tasks for partially completed jobs.
            HAAS_starting_part_ids (Dict[int, str]): A dictionary of part IDs that were already on the HAAS machines.

        """
        # Debug statement
        logger.info(f"Original length of processed orders: {len(croom_processed_orders)}")

        # Before the timecard data is modified, determine the last job that was processed on each HAAS machine
        last_job_per_HAAS = timecards[timecards["Work Centre ID"].str.contains(r"HAAS\d")].filter(
            ["Job ID", "Work Centre ID", "Act Start Time"], axis=1
        )
        last_job_per_HAAS = (
            last_job_per_HAAS.sort_values("Act Start Time").groupby("Work Centre ID").tail(1)
        )

        # From the last job that was processed on each HAAS machine, determine what the last part (and hence fixture) was. Then add to HAAS_starting_part_ids
        job_to_part_ID = croom_processed_orders.groupby("Job ID").first().reset_index()
        last_job_per_HAAS = last_job_per_HAAS.merge(
            job_to_part_ID[["Job ID", "Custom Part ID"]],
            left_on="Job ID",
            right_on="Job ID",
            how="inner",
        ).sort_values("Work Centre ID")
        HAAS_starting_part_ids = {
            int(row["Work Centre ID"][-1]): row["Custom Part ID"]
            for _, row in last_job_per_HAAS.iterrows()
        }

        # Check for missing starting part IDs and use manual_HAAS_starting_part_ids if necessary
        for i, machine_name in machine_dict.items():
            if machine_name.startswith("HAAS") and i not in HAAS_starting_part_ids:
                if i in manual_HAAS_starting_part_ids:
                    HAAS_starting_part_ids[i] = manual_HAAS_starting_part_ids[i]
                    logger.warning(f"Starting fixture could not be determined for {machine_name}")
                    logger.info(
                        f"Using manual starting part ID for {machine_name}: {manual_HAAS_starting_part_ids[i]}"
                    )
                else:
                    logger.warning(
                        f"Starting fixture could not be determined for {machine_name}, manual not available"
                    )

        # Debug statement
        logger.info(f"HAAS Starting Part IDs: {HAAS_starting_part_ids}")

        # Process the timecards data
        # Remove any rows where the Good Qty is 0 or less and there is an end time, as this was just a test
        timecards = timecards[~((timecards["Good Qty"] <= 0) & (~timecards["Act End Time"].isna()))]

        # Only keep the entries in processed orders that are in the timecards data (otherwise they are not booked in)
        booked_in_jobs = croom_processed_orders[
            croom_processed_orders["Job ID"].isin(timecards["Job ID"])
        ]

        # Debug statement
        logger.info(
            f"Length of processed orders after removing non-booked in jobs: {len(booked_in_jobs)}"
        )

        # Create timecards combined ID
        timecards = timecards.assign(
            Combined_ID=timecards["Work Centre ID"] + "_" + timecards["Process ID"]
        )

        # Sort the timecards data so the final completed operation can easily be extracted
        timecards = timecards.sort_values(by="Operation", inplace=False)

        # Identify completed jobs
        completed_jobs = (
            timecards.groupby("Job ID")
            .apply(lambda x: x.iloc[-1]["Combined_ID"])
            .loc[lambda x: x.isin(["INSPE_FINSP", "SHIP_FINAL"])]
            .index.tolist()
        )

        # Filter out completed jobs
        remaining_jobs = booked_in_jobs[~booked_in_jobs["Job ID"].isin(completed_jobs)]

        # Debug statement
        logger.info(f"Length of processed orders after removing completed jobs: {len(remaining_jobs)}")

        # Apply the function to determine remaining tasks and store the results in a separate Series
        remaining_tasks = remaining_jobs.apply(
            lambda row: self.get_remaining_tasks(
                timecards[timecards["Job ID"] == row["Job ID"]],
                scheduling_options["start_date"],
                row["Custom Part ID"],
                timecard_ctd_mapping,
                timecard_op1_mapping,
                timecard_op2_mapping,
            ),
            axis=1,
        )

        # Filter out jobs where remaining tasks could not be identified
        remaining_jobs_with_tasks = remaining_jobs[remaining_tasks.notna()]

        # Combine the remaining jobs DataFrame with the remaining tasks Series
        remaining_jobs_with_tasks = remaining_jobs_with_tasks.assign(
            Remaining_Tasks=remaining_tasks[remaining_tasks.notna()]
        )

        # Convert to dictionary
        custom_tasks_dict = remaining_jobs_with_tasks.set_index("Job ID")["Remaining_Tasks"].to_dict()

        # Create jobs for Operation 1 and Operation 2 separately
        J = self.create_jobs(remaining_jobs, scheduling_options)
        J_op_2 = self.create_jobs(remaining_jobs, scheduling_options, operation="OP 2")

        # Combine jobs from both operations (Operation 1 and Operation 2) into one list of jobs (J)
        if J_op_2:
            J.update(J_op_2)

        # Create the machine list
        M = self.create_machines(machine_dict)

        part_id_to_task_seq = self.create_part_id_to_task_seq(remaining_jobs)

        dur = self.get_duration_matrix(J, part_id_to_task_seq, remaining_jobs, croom_task_durations)

        input_repr_dict = {
            "J": J,
            "part_to_tasks": part_id_to_task_seq,
            "M": M,
            "dur": dur,
            "task_to_machines": task_to_machines,
            "custom_tasks_dict": custom_tasks_dict,
        }

        return input_repr_dict, HAAS_starting_part_ids

    @staticmethod
    def generate_arbor_mapping(
        input_repr_dict: Dict[str, Any],
        cemented_arbors: Dict[str, int],
        cementless_arbors: Dict[str, int],
        HAAS_starting_part_ids: Dict[int, str],
    ) -> Dict[str, int]:
        """
        Generates a mapping of part IDs to arbor numbers based on cement type and size.

        Args:
            input_repr_dict (Dict[str, Any]): The input representation dictionary containing job information.
            cemented_arbors (Dict[str, int]): A dictionary mapping sizes to arbor numbers for cemented parts.
            cementless_arbors (Dict[str, int]): A dictionary mapping sizes to arbor numbers for cementless parts.
            HAAS_starting_part_ids (Dict[int, str]): A dictionary of part IDs that were already on the HAAS machines.

        Returns:
            Dict[str, int]: A dictionary mapping part IDs to arbor numbers.
        """
        # Initialize the dictionary to store the results
        arbor_mapping = {}

        # Extract part_ids from class attribute
        part_ids = [part_id for part_id, _ in input_repr_dict["J"].values()]

        # Add part IDs that were on the HAAS machines already (and may not be in the list of jobs)
        for pID in HAAS_starting_part_ids.values():
            part_ids.append(pID)

        # Filter and process part IDs
        for part_id in part_ids:
            if part_id.endswith("OP1"):
                # Extract components
                orientation, type_id, size, cement_type, operation = part_id.split("-")

                # Determine the correct arbor number based on cement type and size
                if cement_type == "CTD":
                    arbor_number = cemented_arbors.get(size)
                elif cement_type == "CLS":
                    arbor_number = cementless_arbors.get(size)
                else:
                    arbor_number = None

                # Add to the dictionary
                if arbor_number:
                    arbor_mapping[part_id] = arbor_number

        return arbor_mapping


class OptimizeForecastOrders:
    """
    The OptimizeForecastOrders class contains methods for preprocessing forecast orders, calculating business days,
    fetching production actuals, calculating normalized time delay (NTD), adjusting due dates based on NTD, and running
    due date optimization for a manufacturing scheduling system.
    """

    def __init__(self):
        self.start_date: Optional[datetime] = None
        self.start_of_cycle_date: Optional[datetime] = None
        self.end_of_cycle_date: Optional[datetime] = None
        self.business_days_passed: Optional[int] = None
        self.business_days_left: Optional[int] = None
        self.total_business_days: Optional[int] = None
        self.forecast_orders: Optional[pd.DataFrame] = None

    @staticmethod
    def convert_columns_to_numeric(df: pd.DataFrame) -> pd.DataFrame:
        """
        Convert columns of a DataFrame to numeric, replacing NaN with 0.

        Args:
            df (pd.DataFrame): The DataFrame to convert.

        Returns:
            pd.DataFrame: The converted DataFrame.
        """
        for col in df.columns:
            try:
                df[col] = pd.to_numeric(df[col], errors="raise").fillna(0)
            except (ValueError, TypeError):
                continue
        return df

    def preprocess_forecast_orders(self) -> None:
        """
        Preprocess the forecast orders DataFrame by filtering and transforming columns.

        Returns:
            None
        """
        # Make a copy of the forecast orders to avoid modifying the original DataFrame
        forecast_temp = self.forecast_orders.copy()

        # Remove the first two columns which are not needed for further processing
        forecast_temp = forecast_temp.iloc[:, 2:]

        # Drop rows where the 'Material' column has NaN values
        forecast_cleaned = forecast_temp.dropna(subset=["Material"])

        # Filter rows where 'Material' starts with a digit
        forecast_filtered = forecast_cleaned[
            forecast_cleaned["Material"].astype(str).str.match(r"^\d")
        ].copy()

        # Convert the fourth column to integer and assign it to a new column 'target'
        forecast_filtered.loc[:, "target"] = forecast_filtered.iloc[:, 3].astype(int)

        # Convert all columns to numeric, replacing NaN with 0
        forecast_filtered = self.convert_columns_to_numeric(forecast_filtered)

        # Assign new columns based on the 'Product Description' column
        forecast_filtered = forecast_filtered.assign(
            Type=lambda x: x["Product Description"].apply(
                lambda y: "CR" if "CR" in y else ("PS" if "PS" in y else "")
            ),
            Size=lambda x: x["Product Description"].apply(
                lambda y: (re.search(r"SZ (\d+N?)", y).group(1) if re.search(r"SZ (\d+N?)", y) else "")
                + ("N" if "NAR" in y else "")
            ),
            Orientation=lambda x: x["Product Description"].apply(
                lambda y: (
                    "LEFT"
                    if "LT" in y.upper() or "LEFT" in y.upper()
                    else ("RIGHT" if "RT" in y.upper() or "RIGHT" in y.upper() else "")
                )
            ),
            Cementless=lambda x: x["Product Description"].apply(
                lambda y: "CTD" if "CEM" in y.upper() else "CLS"
            ),
            Operation=lambda x: x.apply(
                lambda row: "OP1"
                if row["Cementless"] == "CTD"
                else ("OP1" if "OP1" in row["MRP Name"] else "OP2"),
                axis=1,
            ),
        )

        # Create custom Part ID
        forecast_filtered["Custom Part ID"] = (
            forecast_filtered["Orientation"]
            + "-"
            + forecast_filtered["Type"]
            + "-"
            + forecast_filtered["Size"]
            + "-"
            + forecast_filtered["Cementless"]
            + "-"
            + forecast_filtered["Operation"]
        )

        # Update the forecast_orders attribute with the processed DataFrame
        self.forecast_orders = forecast_filtered

        # Debug statement
        logger.info(f"Custom Part ID present: {'Custom Part ID' in self.forecast_orders.columns}")

    def calculate_business_days(self) -> None:
        """
        Calculate the total business days, business days passed, and business days left in the cycle.

        Returns:
            None
        """
        if self.start_date is None:
            self.start_date = datetime.now()

        # Extract week numbers from the forecast orders columns
        week_columns = [col for col in self.forecast_orders.columns if "Week" in col]
        week_numbers = [int(col.split()[1]) for col in week_columns]
        min_week = min(week_numbers)
        max_week = max(week_numbers)

        def get_week_start_end(year: int, week: int) -> Tuple[datetime, datetime]:
            # Calculate the start and end dates of a given week number
            first_day = datetime(year, 1, 4)  # The 4th of January is always in week 1
            start_of_week = first_day + timedelta(weeks=week - 1, days=-first_day.isoweekday() + 1)
            end_of_week = start_of_week + timedelta(days=6)
            return start_of_week, end_of_week

        year = self.start_date.year
        min_week_start, _ = get_week_start_end(year, min_week)
        _, max_week_end = get_week_start_end(year, max_week)

        def get_first_working_day(date: datetime) -> datetime:
            # Find the first working day (Monday to Friday) from a given date
            while date.weekday() >= 5:  # 5 = Saturday, 6 = Sunday
                date += timedelta(days=1)
            return date

        def get_last_working_day(date: datetime) -> datetime:
            # Find the last working day (Monday to Friday) from a given date
            while date.weekday() >= 5:
                date -= timedelta(days=1)
            return date

        # Determine the start and end dates of the cycle
        self.start_of_cycle_date = get_first_working_day(min_week_start)
        self.end_of_cycle_date = get_last_working_day(max_week_end)

        def count_working_days(start_date: datetime, end_date: datetime) -> int:
            # Count the number of working days between two dates
            start = np.datetime64(start_date, "D")
            end = np.datetime64(end_date, "D")
            working_days = np.busday_count(start, end + np.timedelta64(1, "D"))
            return working_days

        # Calculate the total number of business days in the cycle
        self.total_business_days = count_working_days(self.start_of_cycle_date, self.end_of_cycle_date)

        # Calculate the number of business days passed and left
        if self.start_date < self.start_of_cycle_date:
            self.business_days_passed = 0
        elif self.start_date > self.end_of_cycle_date:
            self.business_days_passed = self.total_business_days
        else:
            self.business_days_passed = count_working_days(self.start_of_cycle_date, self.start_date)

        self.business_days_left = self.total_business_days - self.business_days_passed

        # Convert to pandas.Timestamp
        self.start_of_cycle_date = pd.Timestamp(self.start_of_cycle_date)
        self.end_of_cycle_date = pd.Timestamp(self.end_of_cycle_date)

        # Debug statement
        logger.info(
            f"Start of cycle date: {self.start_of_cycle_date}, end of cycle date: {self.end_of_cycle_date}"
        )

    def fetch_production_actuals(self, timecards: pd.DataFrame, closed_jobs: pd.DataFrame) -> None:
        """
        Fetch the actual production quantities from timecards and merge with forecast orders.

        Args:
            timecards (pd.DataFrame): The DataFrame containing timecard data.
            closed_jobs (pd.DataFrame): The DataFrame containing closed jobs.

        Returns:
            None
        """
        # Filter timecards to include only those within the cycle period
        in_scope_timecards = timecards[
            timecards["Act End Time"] >= np.datetime64(self.start_of_cycle_date)
        ]
        shipped_product_timecards = in_scope_timecards[in_scope_timecards["Work Centre ID"] == "SHIP"]

        if not shipped_product_timecards.empty:
            # Create sub of croom processed orders
            closed_jobs_sub = closed_jobs[["Job ID", "Part Description"]]

            # Merge the timecards with the processed orders
            shipped_product_timecards = shipped_product_timecards.merge(
                closed_jobs_sub, on="Job ID", how="left"
            )

            missing_part_desc_jobs = shipped_product_timecards[
                shipped_product_timecards["Part Description"].isna()
            ]["Job ID"].unique()
            if len(missing_part_desc_jobs) > 0:
                logger.warning(
                    f"Part ID could not be retrieved from closed jobs data for Job IDs: {missing_part_desc_jobs}"
                )
                shipped_product_timecards.fillna({"Part Description": "MISSING"}, inplace=True)

            # Assign new columns based on the 'Part Description' column
            shipped_product_timecards = shipped_product_timecards.assign(
                Type=lambda x: x["Part Description"].apply(
                    lambda y: "CR" if "CR" in y else ("PS" if "PS" in y else "")
                ),
                Size=lambda x: x["Part Description"].apply(
                    lambda y: (
                        re.search(r"Sz (\d+N?)", y).group(1) if re.search(r"Sz (\d+N?)", y) else ""
                    )
                ),
                Orientation=lambda x: x["Part Description"].apply(
                    lambda y: (
                        "LEFT" if "LEFT" in y.upper() else ("RIGHT" if "RIGHT" in y.upper() else "")
                    )
                ),
                Cementless=lambda x: x["Part Description"].apply(
                    lambda y: "CLS" if "CLS" in y.upper() else "CTD"
                ),
                Operation=lambda x: x.apply(
                    lambda row: "OP1"
                    if row["Cementless"] == "CTD"
                    else ("OP1" if "OP 1" in row["Part Description"] else "OP2"),
                    axis=1,
                ),
            )

            # Create custom Part ID
            shipped_product_timecards["Custom Part ID"] = (
                shipped_product_timecards["Orientation"]
                + "-"
                + shipped_product_timecards["Type"]
                + "-"
                + shipped_product_timecards["Size"]
                + "-"
                + shipped_product_timecards["Cementless"]
                + "-"
                + shipped_product_timecards["Operation"]
            )

            # Sum the 'Good Qty' for each 'Custom Part ID'
            completed_qty = shipped_product_timecards.groupby("Custom Part ID")["Good Qty"].sum()
            completed_qty_df = pd.DataFrame(completed_qty)
            completed_qty_df.reset_index(inplace=True, drop=False)

            # Merge the completed quantities with the forecast orders
            forecast_orders_temp = self.forecast_orders.copy()
            rows_before_merge = len(forecast_orders_temp)
            forecast_orders_temp = forecast_orders_temp.merge(
                completed_qty_df, how="left", on="Custom Part ID"
            )
            rows_after_merge = len(forecast_orders_temp)

            # Log a warning if the number of rows changed after the merge
            if rows_before_merge != rows_after_merge:
                logger.warning(
                    f"Number of rows changed after merge: {rows_before_merge} -> {rows_after_merge}"
                )

            # Fill NaN values in 'Good Qty' with 0
            forecast_orders_temp.fillna({"Good Qty": 0}, inplace=True)

        else:
            forecast_orders_temp = self.forecast_orders.copy()

            forecast_orders_temp.loc[:, "Good Qty"] = 0

        self.forecast_orders = forecast_orders_temp

    def calculate_normalized_time_delay(self) -> None:
        """
        Calculate the Normalized Time Delay (NTD) for each row in the forecast orders DataFrame.

        The NTD quantifies how far behind or ahead a production target is by comparing the proportion of time passed
        to the proportion of production completed. The output is between -1 (production completed ahead of time)
        and 1 (no production done, but the time has fully elapsed).

        Returns:
            None
        """
        # Calculate the proportion of time passed in the cycle
        time_proportion = self.business_days_passed / self.total_business_days

        def ntd_for_row(row: pd.Series) -> Union[float, None]:
            # Calculate the NTD for a single row
            earned_value = row["Good Qty"]
            target = row["target"]

            if target == 0:
                return 0

            completion_proportion = earned_value / target
            ntd = time_proportion - completion_proportion
            return ntd

        # Apply the NTD calculation to each row in the forecast orders DataFrame
        self.forecast_orders.loc[:, "NTD"] = self.forecast_orders.apply(ntd_for_row, axis=1)

        # Debug statement
        logger.info(
            f"Max. NTD: {self.forecast_orders['NTD'].max()}, Min. NTD: {self.forecast_orders['NTD'].min()}"
        )

    def adjust_due_date_based_on_ntd(self, df: pd.DataFrame) -> pd.DataFrame:
        """
        Adjust the 'Algo Due Date' in the DataFrame based on the 'NTD' value using a sliding scale,
        and further adjust based on 'Job Date'.

        Args:
            df (pd.DataFrame): The DataFrame containing the 'NTD', 'Job Date', and 'Algo Due Date' columns.

        Returns:
            pd.DataFrame: The updated DataFrame with adjusted 'Algo Due Date'.
        """
        # Set the initial 'Algo Due Date' to the end of the cycle date
        df.loc[:, "Algo Due Date"] = self.end_of_cycle_date
        four_weeks = timedelta(weeks=4)
        days_between_today_and_cycle_end = (self.end_of_cycle_date - self.start_date).days

        if days_between_today_and_cycle_end < 0:
            days_between_today_and_cycle_end = 0

        def adjust_due_date(row: pd.Series) -> Union[datetime, pd.Timestamp]:
            # Adjust the due date based on the NTD value
            ntd = row["NTD"]

            if ntd <= -1.0:
                due_date = self.end_of_cycle_date + four_weeks
            elif -1.0 < ntd <= 0.0:
                days_to_add = round((-ntd) * 28)  # 4 weeks * 7 days per week
                due_date = self.end_of_cycle_date + timedelta(days=days_to_add)
            elif 0.0 < ntd < 0.9:
                proportion = ntd / 0.9
                days_to_subtract = round(proportion * days_between_today_and_cycle_end)
                due_date = self.end_of_cycle_date - timedelta(days=days_to_subtract)
            elif ntd >= 0.9:
                due_date = self.start_date + timedelta(days=1)
            else:
                due_date = row["Algo Due Date"]

            # Adjust due_date based on Job Date
            job_date = row["Created Date"]

            try:
                # Ensure 'Job Date' is a datetime object
                job_date = pd.to_datetime(job_date)
                days_difference = (self.start_date - job_date).days

                # Adjust 'Algo Due Date' based on the days_difference
                if days_difference > 20:
                    due_date -= timedelta(days=3)
                elif days_difference > 10:
                    due_date -= timedelta(days=2)
                elif days_difference > 5:
                    due_date -= timedelta(days=1)
                # No adjustment if days_difference <= 5
            except Exception as e:
                logger.warning(f"Invalid 'Job Date' for row with index {row.name}: {e}")

            # Ensure the due date is at minimum self.start_date + timedelta(days=1)
            min_due_date = self.start_date + timedelta(days=1)
            if due_date < min_due_date:
                due_date = min_due_date

            return due_date

        # Apply the due date adjustment to each row in the DataFrame
        df["Algo Due Date"] = df.apply(adjust_due_date, axis=1)

        # Debug statement
        logger.info(
            f"Max. Algo Due Date: {df['Algo Due Date'].max()}, Min. Algo Due Date: {df['Algo Due Date'].min()}"
        )

        return df

    def run_due_date_optimization(
        self,
        scheduling_options: dict,
        timecards: pd.DataFrame,
        forecast_orders: pd.DataFrame,
        croom_processed_orders: pd.DataFrame,
    ) -> pd.DataFrame:
        """
        Run due date optimization by preprocessing forecast orders, calculating business days, fetching production actuals,
        calculating NTD, and adjusting due dates based on NTD.

        Args:
            scheduling_options (dict): The scheduling options containing the start date.
            timecards (pd.DataFrame): The DataFrame containing timecard data.
            forecast_orders (pd.DataFrame): The DataFrame containing forecast orders.
            croom_processed_orders (pd.DataFrame): The DataFrame containing processed orders.

        Returns:
            pd.DataFrame: The updated DataFrame with optimized due dates.
        """
        # Initialize the start date and forecast orders
        self.start_date = pd.to_datetime(scheduling_options["start_date"])
        self.forecast_orders = forecast_orders

        # Execute the preprocessing and calculation steps
        self.preprocess_forecast_orders()
        self.calculate_business_days()
        self.fetch_production_actuals(timecards, croom_processed_orders)
        self.calculate_normalized_time_delay()

        # Merge the NTD values with the processed orders and adjust due dates
        ntd_small = self.forecast_orders[["Custom Part ID", "NTD"]]

        # Identify 'Custom Part ID's that have a mild delay or higher (NTD > .3)
        ntd_above_threshold = ntd_small[ntd_small["NTD"] > 0.3]

        # Get the set of 'Custom Part ID's in croom_processed_orders
        croom_custom_part_ids = set(croom_processed_orders["Custom Part ID"].unique())

        # Find 'Custom Part ID's not present in croom_processed_orders
        missing_ntd = ntd_above_threshold[
            ~ntd_above_threshold["Custom Part ID"].isin(croom_custom_part_ids)
        ]

        # Raise warnings for missing 'Custom Part ID's where production is behind schedule,
        # but there is no booked in product of that type
        if not missing_ntd.empty:
            for index, row in missing_ntd.iterrows():
                warning_message = (
                    f"There is no booked in product for '{row['Custom Part ID']}', "
                    f"but there is a normalized time delay of {row['NTD']}. This indicates production is behind schedule."
                )
                # Use logging to issue a warning
                logger.warning(warning_message)

        # Proceed with merging and adjusting due dates
        croom_processed_orders = croom_processed_orders.merge(ntd_small, on="Custom Part ID", how="left")
        croom_processed_orders = self.adjust_due_date_based_on_ntd(croom_processed_orders)

        return croom_processed_orders


class GeneticAlgorithmScheduler:
    """
    Contains all functions to run a genetic algorithm for a flexible job shop scheduling problem (FJSSP):
    - Initialize population
    - Evaluate fitness
    - Crossover/Offspring
    - Mutation (Currently not implemented)
    - Run

    Additional utility and helper functions are available.
    """

    def __init__(self):
        self.J = None
        self.M = None
        self.dur = None
        self.task_to_machines = None
        self.n = None
        self.n_e = None
        self.n_c = None
        self.P = None
        self.custom_tasks = None
        self.start_date = None
        self.scores = None
        self.day_range = None
        self.part_to_tasks = None
        self.best_schedule = None
        self.working_minutes_per_day = None
        self.total_minutes_per_day = None
        self.drag_machine_setup_time = None
        self.change_over_time_op1 = None
        self.change_over_time_op2 = None
        self.change_over_machines_op1 = None
        self.change_over_machines_op2 = None
        self.cemented_only_haas_machines = None
        self.non_slack_machines = None
        self.compatibility_dict = None
        self.arbor_dict = None
        self.ghost_machine_dict = None
        self.cemented_arbors = None
        self.arbor_quantities = None
        self.HAAS_starting_part_ids = None
        self.urgent_orders = None
        self.urgent_multiplier = None
        self.max_iterations = None
        self.task_time_buffer = None

    def adjust_start_time(
        self, start: float, duration: Union[float, int] = 0, task: int = None
    ) -> float:
        """
        Adjusts the start time to ensure it falls within working hours. If the start time is outside the
        working hours, it is pushed to the start of the next working day. Additionally, if the start time
        falls on a weekend, it is pushed to the following Monday. For tasks 17 and 44, the first hour of
        each day is not available.

        Args:
            start (float): The initial start time in minutes from the reference start date.
            duration (Union[float, int]): The duration of the task in minutes.
            task (int): The task number as in parameters task_to_machines dictionary.

        Returns:
            float: The adjusted start time in minutes from the reference start date.
        """
        # Convert start_date to datetime object
        starting_date: datetime = datetime.fromisoformat(self.start_date)

        # Determine the current day cycle start time in minutes
        current_day_start: float = (start // self.total_minutes_per_day) * self.total_minutes_per_day

        # Adjust if start time is outside of working hours
        if start >= current_day_start + self.working_minutes_per_day:
            if task in [1, 31]:  # HAAS machines can run after hours
                pass
            elif task in [17, 44]:  # Nutshell drag can only start one hour later
                start = current_day_start + self.total_minutes_per_day + 60
            else:
                start = current_day_start + self.total_minutes_per_day
        elif start + duration > current_day_start + self.working_minutes_per_day + self.task_time_buffer:
            start = current_day_start + self.total_minutes_per_day

        # Determine the adjusted start date and time
        actual_start_datetime: datetime = starting_date + timedelta(minutes=start)

        # Adjust for weekends
        while True:
            weekday = actual_start_datetime.weekday()

            if weekday == 6:  # Sunday
                # Push to Monday morning
                start += self.total_minutes_per_day
            elif weekday == 5:  # Saturday
                # Changeovers are not allowed on Saturdays, but loading/unloading is
                if task not in [0, 1, 2, 30, 31, 32]:  # If not HAAS machines
                    start += self.total_minutes_per_day * 2
                else:
                    break  # HAAS tasks can run on Saturday
            else:
                break  # It's a weekday, no adjustment needed

            actual_start_datetime = starting_date + timedelta(minutes=start)

        return start

    def find_avail_m(self, start: int, job_id: int, task_id: int, after_hours_starts: int = 0) -> int:
        """
        Finds the next available time for a machine to start a task, considering the working day duration.
        Add 'task_time_buffer' between each task on a machine as switching time.

        Args:
            start (int): The starting time in the schedule in minutes.
            job_id (int): The index of the job in the job list.
            task_id (int): The task number within the job.
            after_hours_starts (int): The number of task starts on a machine after working hours.

        Returns:
            int: The next available time for the machine to start the task.
        """

        # Extract part_id
        part_id, _ = self.J[job_id]

        # Duration of the task
        duration = self.dur[(job_id, task_id)]
        # Calculate next available time after the task and buffer
        next_avail_time = start + duration + self.task_time_buffer

        # Start date
        starting_date = datetime.fromisoformat(self.start_date)

        if task_id in [1, 31]:  # Task 1, 31 corresponds to HAAS machines
            if (
                after_hours_starts < 3
            ):  # Message from Bryan: 3 batches (36 parts total) can be preloaded in HAAS
                actual_start_datetime = starting_date + timedelta(minutes=next_avail_time)
                weekday = actual_start_datetime.weekday()
                time_in_day = actual_start_datetime.time()

                # If the start time is Sunday or Saturday after 7PM, push to next working day
                if weekday == 6 or (
                    weekday == 5 and time_in_day >= datetime.strptime("19:00", "%H:%M").time()
                ):
                    return int(self.adjust_start_time(next_avail_time, duration))
                else:
                    return next_avail_time
            else:
                if next_avail_time >= self.adjust_start_time(next_avail_time, duration, task_id):
                    return next_avail_time
                else:
                    return (
                        self.adjust_start_time(next_avail_time, duration, task_id)
                        // self.total_minutes_per_day
                    ) * self.total_minutes_per_day
        else:
            # For other tasks, ensure they are scheduled during working hours
            next_avail_time = self.adjust_start_time(next_avail_time, duration, task_id)

            # Determine if next_avail_time needs to be adjusted further for working hours
            day_offset = (next_avail_time // self.total_minutes_per_day) * self.total_minutes_per_day
            time_in_day = next_avail_time % self.total_minutes_per_day

            if time_in_day >= self.working_minutes_per_day:
                next_avail_time = day_offset + self.total_minutes_per_day
            elif time_in_day < 0:
                next_avail_time = day_offset

            return next_avail_time

    def adjust_changeover_finish_time(self, start_time: float) -> float:
        """
        Adjusts the changeover start time to ensure it completes before the working day ends.

        If the start time is after the last valid time in the working day, it will be pushed to the next working day.

        Args:
        start_time (float): The original changeover start time in minutes.

        Returns:
        float: The adjusted changeover start time.
        """
        # Calculate the valid start time window
        changeover_duration = self.change_over_time_op1
        valid_start_window_end = self.working_minutes_per_day - changeover_duration

        # Check if the start time is within the valid start window
        if (
            start_time
            < (start_time // self.total_minutes_per_day) * self.total_minutes_per_day
            + valid_start_window_end
        ):
            return start_time
        else:
            # If not, move to the start of the next working day
            next_working_day_start = (
                start_time // self.total_minutes_per_day
            ) * self.total_minutes_per_day + self.total_minutes_per_day

            # Adjust for weekends
            starting_date = datetime.fromisoformat(self.start_date)
            next_start_datetime = starting_date + timedelta(minutes=next_working_day_start)
            while next_start_datetime.weekday() >= 5:  # 5 is Saturday, 6 is Sunday
                next_working_day_start += self.total_minutes_per_day
                next_start_datetime = starting_date + timedelta(minutes=next_working_day_start)

            return next_working_day_start

    def count_arbor_frequencies(self) -> Counter:
        """
        Counts the frequency of each arbor used for parts that require the 'OP1' operation.

        This method:
        1. Extracts the arbor values associated with each part ID that ends with 'OP1'.
        2. Uses the Counter class to count how often each arbor appears in the list.

        Returns:
            Counter: A Counter object where keys are arbor numbers and values are their corresponding frequencies.
        """

        # Step 1: Extract the arbor values for each part_id that ends with 'OP1'
        # We use a nested list comprehension to filter part_ids that end with 'OP1' after first extracting part_ids
        # from self.J, and then use the arbor_dict to get the corresponding arbor value.
        jobs_per_arbor = [
            self.arbor_dict.get(part_id)
            for part_id in [part_id for part_id, _ in self.J.values()]
            if part_id.endswith("OP1")
        ]

        # Step 2: Use Counter to count the frequencies of each arbor value
        # Counter will create a dictionary-like object where the keys are arbor numbers
        # and the values are the counts of how often they appear in the jobs_per_arbor list.
        arbor_frequency = Counter(jobs_per_arbor)

        return arbor_frequency

    def assign_arbors_to_machines(self, arbor_frequency: Counter) -> Dict[str, List[int]]:
        """
        Assigns arbors to machines based on their frequency and type (cemented or cementless).

        This method:
        1. Initializes an empty assignment dictionary where each arbor is associated with a list of machines.
        2. Iterates over the arbors, checking if they are cemented or cementless.
        3. Assigns each arbor to a set number of machines, based on the number of arbors of that type that are available.
        4. Cementless arbors can be assigned to machines [1, 2, 3, 4, 5, 6] while cemented arbors are limited to machines [1, 2, 3].
        5. The method uses a random choice mechanism to vary the machines to which arbors are assigned.

        Args:
            arbor_frequency (Counter): A Counter object with arbors as keys and their frequency of use as values.

        Returns:
            Dict[str, List[int]]: A dictionary where the keys are arbor numbers and the values are lists of machine numbers to which they are assigned.
        """

        # Initialize the assignment dictionary
        arbor_to_machines = {arbor: [] for arbor in arbor_frequency}

        # Initialize indices for cementless and cemented machines
        machine_index_cementless = 0
        machine_index_cemented = 0

        # Initialize machine lists
        machines_cementless = self.change_over_machines_op1
        machines_cemented = list(reversed(self.cemented_only_haas_machines))

        # Randomly select machines
        # For cementless: [1, 2, 3, 4, 5, 6], [1, 2, 3, 4, 5], [1, 2, 3, 4],
        # The latter options have fewer machines but also less overlap with cemented machines
        selected_machines_cls = random.choice(
            [machines_cementless, machines_cementless[:-1], machines_cementless[:-2]]
        )
        selected_machines_ctd = random.choice([machines_cemented, machines_cemented[:-1]])

        # Randomly shuffle the arbor order
        arbors = list(arbor_frequency.items())

        # Randomly shuffle the arbor order
        if random.random() < 0.9:
            random.shuffle(arbors)

        for arbor, frequency in arbors:
            # Create a boolean for the cemented status
            cemented = arbor in self.cemented_arbors.values()

            # Determine if the arbor is cementless or cemented based on its number
            if not cemented:
                # Cementless arbors
                # Randomly select all: [1, 2, 3, 4, 5, 6], first five: [1, 2, 3, 4, 5], or first four: [1, 2, 3, 4],
                # Selecting less will lead to less overlap with cemented arbors
                machines = selected_machines_cls
                machine_index = machine_index_cementless
            else:
                # Cemented arbors
                # Randomly select from cemented machines: [6, 5, 4], [6, 5]
                machines = selected_machines_ctd
                machine_index = machine_index_cemented

            # Determine the position of the current arbor in the sorted counter object
            sorted_arbors = [arbor for arbor, _ in arbor_frequency.most_common()]
            position = sorted_arbors.index(arbor) + 1

            # Calculate the probability based on the position
            probability_two_machines = (len(sorted_arbors) - position + 1) / len(sorted_arbors)
            num_machines_to_assign = 2 if random.random() < probability_two_machines else 1

            # If this arbor is already on a machine from the very beginning,
            # then with a certain probability use that machine
            # Use arbor_dict to map from part id to arbor
            for m, starting_part_id in self.HAAS_starting_part_ids.items():
                if self.arbor_dict[starting_part_id] == arbor:
                    arbor_to_machines[arbor].append(m)
                    num_machines_to_assign -= 1
                    if num_machines_to_assign == 0:
                        break

            # Assign the arbor to the appropriate number of machines
            # (provided the arbor hasn't been assigned to the machine already)
            for _ in range(num_machines_to_assign):
                if machines[machine_index] not in arbor_to_machines[arbor]:
                    arbor_to_machines[arbor].append(machines[machine_index])
                machine_index = (machine_index + 1) % len(machines)

            # Update the machine index for the next iteration
            if not cemented:
                machine_index_cementless = machine_index
            else:
                machine_index_cemented = machine_index

        return arbor_to_machines

    def pick_early_machine(
        self,
        task_id: int,
        avail_m: Dict[int, int],
        random_roll: float,
        prob: float = 0.75,
    ) -> int:
        """
        Selects a machine for the given task based on availability and compatibility.
        There is a chance of 'prob' to select the machine that comes available earliest,
        otherwise a random machine is picked.

        Parameters:
        [- job_id (int): ID of the job.] No longer needed
        - task (int): Index of the task within the job.
        - avail_m (Dict[int, int]): A dictionary with machine IDs as keys and their available times as values.
        - random_roll (float): A random number to decide the selection strategy.
        - prob (float): Probability to pick the earliest available compatible machine.

        Returns:
        - int: The selected machine ID.
        """
        compat_with_task = self.task_to_machines[
            task_id
        ]  # A list of machines that are compatible with this task

        if random_roll < prob:
            m = min(compat_with_task, key=lambda x: avail_m.get(x))
        else:
            m = random.choice(compat_with_task)

        return m

    def slack_window_check(self, slack: Tuple[float, float], m: int) -> Optional[Tuple[float, float]]:
        """
        Check and adjust a given slack time window to ensure it falls within valid working hours.

        Args:
            slack (Tuple[float, float]): A tuple containing the start and end times of the slack window.
            m (int): The machine identifier.

        Returns:
            Optional[Tuple[float, float]]: The adjusted slack window if valid, or None if invalid.

        The function operates as follows:
        1. Extracts the start and end times from the slack tuple.
        2. Validates that both times are floats.
        3. Calculates the current working day's start and end times based on the total minutes per day and working minutes per day.
        4. Checks if the start time falls within the valid working window.
        5. Adjusts the end time if it exceeds the valid working window.
        6. Checks if the adjusted end time falls within the valid working window.
        7. Returns the adjusted slack window if valid, otherwise returns None.
        """

        start_time, end_time = slack

        # Check if the times are valid floats
        assert isinstance(start_time, (int, float)) and isinstance(
            end_time, (int, float)
        ), f"Expected numeric type for start- and end time, received: {start_time}, {end_time}"

        # One hour warm-up time for the nutshell drag, else 0
        start_add = 60 if m == 51 else 0

        # Determine the window in which the start_time falls
        # start_add is used to cancel slack_windows that use the first hour of the day for nutshell drag tasks
        window_start = (
            start_time // self.total_minutes_per_day
        ) * self.total_minutes_per_day + start_add
        window_end = window_start + self.working_minutes_per_day

        # Check if the start_time is within the valid window
        if start_time < window_start or start_time >= window_end:
            return None

        # Adjust the end_time if it exceeds the valid window
        if end_time > window_end:
            end_time = window_end

        # Check if the end_time falls within the valid window
        if end_time <= window_start or end_time > window_end:
            return None

        return start_time, end_time

    def count_after_hours_start(self, P_j: deque, m: int, start: int) -> int:
        """
        Counts the number of tasks in the schedule `P_j` where the machine `m` is used
        and the start time is within dynamically calculated threshold limits based on `start`.

        Parameters:
        P_j (deque of tuples): The schedule list where each tuple has the following format:
                               (job_idx, task_num, m, start, duration, task_idx, part_id)
        m (int): The machine identifier to filter by.
        start (int): The start time to determine the threshold range.

        Returns:
        int: The count of tasks where `m == m` and the start time falls within the calculated threshold range.
        """

        # Calculate the threshold limits only once
        multiplier = (start // self.total_minutes_per_day) + 1
        threshold_lower = (multiplier - 1) * self.total_minutes_per_day + self.working_minutes_per_day
        threshold_upper = multiplier * self.total_minutes_per_day

        # Use sum with a generator expression to count the filtered tasks without creating a list
        return sum(1 for task in P_j if task[2] == m and threshold_lower < task[3] < threshold_upper)

    def get_preferred_machines(
        self,
        compat_task_0: List[int],
        product_m: Dict[int, str],
        job_id: int,
        fixture_to_machine_assignment: Dict[str, List[int]],
    ) -> List[int]:
        """
        Get the preferred machines for a given task based on the compatibility, product ID, job index,
        and fixture to machine assignment.

        Args:
            compat_task_0 (List[int]): A list of machines that can process the task.
            product_m (Dict[int, str]): A dictionary mapping machines to product IDs.
            job_id (int): The ID-number of the job.
            fixture_to_machine_assignment (Dict[str, List[int]]): A dictionary mapping fixtures to machines.

        Returns:
            List[int]: A list of preferred machines for the given task.
        """

        # Extract the job id
        part_id, _ = self.J[job_id]

        # Find preferred machines
        # 1.) Machines that processed the exact part_id
        # 2.) Machines that processed a compatible part_id
        # Machines that have not processed anything yet
        preferred_machines = [
            machine
            for machine in compat_task_0
            if product_m[machine] == 0 or product_m[machine] == part_id
        ]

        if random.random() < 0.4:
            preferred_machines = preferred_machines + [
                machine
                for machine in compat_task_0
                if product_m[machine] in self.compatibility_dict[part_id]
            ]

        # Extract the appropriate arbor from custom part ID
        arbor = self.arbor_dict[part_id]

        # Extract the valid machines from the fixture_to_machine_assignment
        valid_machines = fixture_to_machine_assignment[arbor]

        # Filter the preferred machines to only include those that are valid for the current arbor
        preferred_machines = [machine for machine in preferred_machines if machine in valid_machines]

        # If no preferred machines are found, use the valid machines for the current arbor
        if not preferred_machines:
            preferred_machines = valid_machines

        # Return the preferred machines
        return preferred_machines

    @staticmethod
    def update_ghost_machine_slack(
        ghost_machine_dict: Dict[int, int],
        slack_m: Dict[int, deque],
        m: int,
        start: float,
        current_task_dur: float,
        part_id: str,
    ) -> None:
        """
        Updates the slack time for the ghost machine associated with the given machine.
        Tasks on the ghost machine must run simultaneously with the real machine.
        Together, this represents running two batches on a single machine.
        Hence, for ghost machines the slack is defined as the actual running time of the task on the given machine.

        Args:
            ghost_machine_dict (Dict[int, int]): Dictionary mapping real machines to their ghost machines.
            slack_m (Dict[int, deque]): Dictionary mapping machines to their slack windows.
            m (int): The machine identifier.
            start (float): The start time of the task.
            current_task_dur (float): The duration of the current task.
            part_id (str): The part ID of the current task.
        """
        ghost_m = ghost_machine_dict.get(m)
        if ghost_m is not None:
            # The 'slack' of the ghost machine is defined as the actual running time of real task
            # Part_id must be added to the tuple for the ghost machine logic
            # NOTE: slack_window_check not required for ghost machines; it is already ensured that working hours
            # are respected for the real machine and task
            slack_window_upd = (start, start + current_task_dur, part_id)

            if slack_window_upd:
                slack_m[ghost_m].append(slack_window_upd)

    def nutshell_warmup(self, m: int, start: Union[int, float]) -> Union[int, float]:
        """
        Adjusts the start time to ensure it does not fall within the first hour of the working day.

        This method checks if the given start time falls within the first hour of the working day.
        If it does, the start time is adjusted to the start of the next hour.

        Args:
            m (int): The machine identifier.
            start (Union[int, float]): The initial start time in minutes from the reference start date.

        Returns:
            Union[int, float]: The adjusted start time in minutes from the reference start date.
        """
        # If the machine is nutshell drag
        if m == 51:
            time_in_day = start % self.total_minutes_per_day

            if time_in_day < 60:
                start += 60 - time_in_day

        return start

    def slack_logic(
        self,
        m: int,
        haas_m: int,
        avail_m: Dict[int, int],
        slack_m: Dict[Any, deque],
        slack_time_used: bool,
        previous_task_start: float,
        previous_task_dur: float,
        current_task_dur: float,
        part_id: str,
        changeover_duration: int = 0,
    ):
        """
        Determine the start time for a task on a machine, considering machine availability and existing slack time.
        Slack time is defined as gaps between two tasks schedule on the same machine, which can be used to plan
        new tasks. Without this function, this 'slack time' remains unused, and new tasks are always planned after
        the latest task that was scheduled on the machine.

        There is some special logic for ghost machines. Ghost machines are used to represent a second batch running
        on a machine that can simultaneously handle two batches without an increase in running time.

        Args:
            m (int): The machine identifier.
            haas_m (int): The HAAS machine identifier.
            avail_m (Dict[int, int]): Dictionary mapping machine IDs to their available times.
            slack_m (Dict[int, List]): Dictionary mapping machine IDs to their slack windows (tuples of start and end times).
            slack_time_used (bool): Flag indicating whether slack time has been used.
            previous_task_start (float): The start time of the previous task.
            previous_task_dur (float): The duration of the previous task.
            current_task_dur (float): The duration of the current task.
            part_id (str): The part ID of the current task.
            changeover_duration (int): Changeover duration in whole minutes.

        Returns:
            Tuple[float, bool, m]: A tuple containing the determined start time for the current task, a boolean indicating
            whether slack time was used, and the machine identifier.

        The function operates as follows:
        1. Initializes the `start` variable to `None`.
        2. Checks if the previous task ends after the machine becomes available. If so:
            - Sets `start` to the completion time of the previous task.
            - Adds a slack window representing the time between the machine becoming available and the new task's start time.
            - Adds ghost machine slack if applicable.
        3. If the previous task does not overlap the machine's availability:
            - Iterates over existing slack windows for the machine.
            - Checks if the task can fit within any slack window:
                - Sets `start` to the later of the slack window's start or the previous task's end.
                - Removes the used slack window.
                - Adds new slack windows for any remaining time before or after the task within the original slack window.
                - Adds ghost machine slack if applicable.
                - Sets `slack_time_used` to `True` if a slack window is used.
        4. If no slack time is used, sets `start` to the machine's available time.
            - Adds ghost machine slack if applicable.
        5. Logs a warning if no valid start time is determined.
        6. Returns the `start` time and the `slack_time_used` flag.
        """

        # Initialize start variable
        start = None

        # Initialize haas_avail to 0 (immediately available)
        haas_avail = 0

        # If m == 0, update haas_avail to be the actual availability of that HAAS machine
        if m == 0:
            haas_avail = avail_m[haas_m]

        # Define previous task finish
        previous_task_finish = previous_task_start + previous_task_dur

        # If the previous task is completed later than the new machine comes available
        if previous_task_finish >= avail_m[m]:
            # Start time is the completion of the previous task of the job in question
            start = self.adjust_start_time(
                previous_task_finish + changeover_duration + self.task_time_buffer, current_task_dur
            )

            # Difference between the moment the machine becomes available and the new tasks starts is slack
            # e.g.: machine comes available at 100, new task can only start at 150, slack = (100, 150)
            # We subtract changeover_duration, because even though the task actually starts later,
            # the changeover_duration cannot be used for a different task
            slack_window_upd = self.slack_window_check(
                (avail_m[m], start - changeover_duration - self.task_time_buffer), m
            )

            if slack_window_upd and m not in self.non_slack_machines:
                slack_m[m].append(slack_window_upd)

            start = self.nutshell_warmup(m, start)

            # If the machine has a ghost machine, we can define the real running time of the original/main machine
            # as slack on the ghost machine
            self.update_ghost_machine_slack(
                self.ghost_machine_dict, slack_m, m, start, current_task_dur, part_id
            )

        else:
            # Find corresponding ghost machine to currently selected machine
            ghost_m = self.ghost_machine_dict.get(m)
            # If a ghost machine is available, we check the slack of the ghost machine
            if ghost_m:
                for unused_time in slack_m[ghost_m]:
                    # Ghost machines require equal start and end times and matching part_id to the paired machine
                    # The third field in the tuple `unused_time[2]` contains the part_id
                    if (unused_time[0] >= previous_task_finish + changeover_duration) and (
                        unused_time[0] + current_task_dur
                    ) <= unused_time[1]:
                        # For a ghost machine start time must be equal to the start of a task on the paired machine
                        start = unused_time[0]

                        # Remove the slack period if it has been used
                        slack_m[ghost_m].remove(unused_time)

                        # Switch the machine that is being used to the ghost machine
                        m = ghost_m

                        # Slack time has been used
                        slack_time_used = True

                        # Stop searching if a suitable slack window has been found
                        break

            # If there is no ghost machine, start time will still be undefined
            if start is None:
                # Loop over slack in this machine
                for unused_time in slack_m[m]:
                    # If the unused time + duration of task is less than the end of the slack window
                    if (
                        max(unused_time[0], previous_task_finish, haas_avail)
                        + changeover_duration
                        + current_task_dur
                        + self.task_time_buffer
                    ) <= unused_time[1]:
                        # New starting time is the largest of the beginning of the slack time or the time when the
                        # previous task of the job is completed
                        # Task can only start once changeover is completed
                        start = (
                            max(unused_time[0], previous_task_finish, haas_avail)
                            + changeover_duration
                            + self.task_time_buffer
                        )

                        # Remove the slack period if it has been used
                        slack_m[m].remove(unused_time)

                        # If the main machine task is scheduled to run during slack_time, we can again create a slack
                        # window for the ghost machine during the run-time of the task
                        self.update_ghost_machine_slack(
                            self.ghost_machine_dict, slack_m, m, start, current_task_dur, part_id
                        )

                        # We add the remaining time between when the task finishes and the end of the slack window
                        # as a new slack window
                        # e.g.: original slack = (100, 150), task planned now takes (110, 130), new slack = (130, 150)
                        # changeover_duration must be added because it delays the task
                        slack_window_upd = self.slack_window_check(
                            (
                                (
                                    max(unused_time[0], previous_task_finish, haas_avail)
                                    + changeover_duration
                                    + current_task_dur
                                    + self.task_time_buffer
                                ),
                                unused_time[1],
                            ),
                            m,
                        )

                        if (
                            slack_window_upd
                            and m not in self.non_slack_machines
                            and slack_window_upd[1] - slack_window_upd[0] > self.task_time_buffer
                        ):
                            slack_m[m].append(slack_window_upd)

                        # Append another slack window if previous start was not at the beginning of the slack window,
                        # in this case there is still some time between when the machine comes available and when the
                        # task starts
                        # e.g. original slack = (100, 150), task planned now takes (110, 130), new slack = (100, 110)
                        # We subtract changeover_duration, because even though the task actually starts later,
                        # the changeover_duration cannot be used for a different task
                        if start == (
                            max(previous_task_finish, haas_avail)
                            + changeover_duration
                            + self.task_time_buffer
                        ):
                            slack_window_upd = self.slack_window_check(
                                (unused_time[0], max(previous_task_finish, haas_avail)), m
                            )

                            # Do not append slack windows smaller than a few minutes
                            if (
                                slack_window_upd
                                and m not in self.non_slack_machines
                                and slack_window_upd[1] - slack_window_upd[0] > self.task_time_buffer
                            ):
                                slack_m[m].append(slack_window_upd)

                        # Reorder slack_m[m] to ensure that the slack windows are sorted by start time
                        slack_m[m] = deque(sorted(slack_m[m], key=lambda x: x[0]))

                        slack_time_used = True
                        # break the loop if a suitable start time has been found in the slack
                        break

            # If slack time is not used, start when the machine becomes available
            if not slack_time_used:
                start = self.adjust_start_time(
                    max(avail_m[m], haas_avail) + changeover_duration, current_task_dur
                )

                # Check if nutshell warmup time is applicable
                start = self.nutshell_warmup(m, start)

                # Again, if the machine has a ghost machine, we can define the real running time of the task
                # on the original/main machine as slack on the ghost machine
                self.update_ghost_machine_slack(
                    self.ghost_machine_dict, slack_m, m, start, current_task_dur, part_id
                )

        if start is None:
            logger.warning("No real start time was defined!")

        return start, slack_time_used, m

    @staticmethod
    def find_previous_task(
        P_j: Deque[Tuple[int, int, int, float, float, int, str]], job_id: int, task_id: int
    ) -> Tuple[Union[float, int], Union[float, int]]:
        """
        Finds the previous task's start time and duration based on job_id and task_id.

        Args:
            P_j (Deque[Tuple[int, int, int, float, float, int, str]]): The deque of scheduled tasks.
            job_id (int): The job ID to search for.
            task_id (int): The task ID to search for.

        Returns:
            Tuple[float, float]: The start time and duration of the previous task.
        """
        if task_id in [-1, 10, 29]:
            return 0, 0  # First tasks of their respective series

        previous_task_id = task_id - 1

        for task in reversed(P_j):
            if task[0] == job_id and task[1] == previous_task_id:
                return task[3], task[4]
        return 0, 0  # Default values if no previous task is found

    def generate_individual(
        self, arbor_frequencies: Counter
    ) -> Deque[Tuple[int, int, int, float, float, int, str]]:
        """
        Generates an individual production schedule by assigning jobs to machines based on specific rules.

        This function performs the following steps:
        1. Initializes machine availability, slack times, and product assignments.
        2. Prepares the job list with random shuffling and sorting.
        3. Processes jobs either in groups (of two or three) or individually, depending on certain conditions.
        4. Schedules tasks for each job, updating machine availability and product assignments.

        Args:
            arbor_frequencies (Counter): A counter of arbor frequencies used to assign fixtures to machines.

        Returns:
            Deque[Tuple[int, int, int, float, float, int, str]]: A deque containing scheduled tasks.
        """
        # Initialize machine availability, slack times, and product assignments
        avail_m, slack_m, haas_pick_m, product_m, P_j = self.initialize_resources()

        # Prepare the job list with random shuffling and sorting
        J_temp = self.prepare_job_list()

        # Determine the fixture to machine assignment
        fixture_to_machine_assignment = self.assign_arbors_to_machines(arbor_frequencies)

        # Main loop to process jobs
        while J_temp:
            # Decide whether to schedule a group of jobs or a single job
            schedule_group, num_jobs_to_schedule = self.should_schedule_group(J_temp, avail_m)

            if schedule_group:
                # Schedule a group of jobs together
                current_jobs = [J_temp.pop() for _ in range(num_jobs_to_schedule)]
                self.schedule_jobs(
                    current_jobs,
                    avail_m,
                    slack_m,
                    haas_pick_m,
                    product_m,
                    P_j,
                    fixture_to_machine_assignment,  # Pass the correct parameter
                    group=True,
                )
            else:
                # Schedule one job at a time
                job_id = J_temp.pop()
                self.schedule_jobs(
                    [job_id],
                    avail_m,
                    slack_m,
                    haas_pick_m,
                    product_m,
                    P_j,
                    fixture_to_machine_assignment,  # Pass the correct parameter
                    group=False,
                )

        return P_j

    def initialize_resources(
        self,
    ) -> Tuple[Dict[int, float], Dict[int, deque], Dict[int, int], Dict[int, str], Deque]:
        """
        Initializes machine availability, slack times, HAAS machine assignments, and product assignments.

        Returns:
            Tuple containing:
            - avail_m (Dict[int, float]): Machine availability times.
            - slack_m (Dict[int, deque]): Slack times for machines.
            - haas_pick_m (Dict[int, int]): HAAS machine assignments for jobs.
            - product_m (Dict[int, str]): Current product assigned to each machine.
            - P_j (Deque): The production schedule to be filled.
        """
        avail_m = {m: 0 for m in self.M}
        slack_m = {m: deque() for m in self.M}
        haas_pick_m = {}  # Will be filled with (job_id: haas_m) pairs
        P_j = deque()

        # Initialize the previous parts that were on the HAAS machines. 0 means no previous part
        product_m = {m: self.HAAS_starting_part_ids.get(m, 0) for m in self.M}

        return avail_m, slack_m, haas_pick_m, product_m, P_j

    def prepare_job_list(self) -> List[int]:
        """
        Prepares the job list by shuffling and sorting based on random criteria and urgent orders.

        This function performs the following steps:
        1. Converts the job dictionary keys to a list.
        2. Generates a random number to decide the sorting strategy.
        3. Defines a helper function to extract the size from a custom part ID.
        4. Randomly shuffles the job list.
        5. Selects one to three random sizes to prioritize.
        6. Sorts the job list based on the random number and part IDs or due dates.
        7. Brings urgent orders to the front of the list.

        Returns:
            List[int]: A list of job IDs ready for scheduling.
        """
        J_temp = list(self.J.keys())
        random_roll = random.random()

        # Function to extract size from part ID
        def extract_size(custom_part_id: str) -> str:
            parts = custom_part_id.split("-")
            size = parts[2]
            return size

        # Start with a random shuffle
        random.shuffle(J_temp)

        # Pick one to three random sizes to bring to the front later
        random_sizes = [str(random.randint(1, 9)) for _ in range(random.randint(1, 3))]

        # Random sorting based on part IDs and sizes
        if random_roll < 0.3:
            J_temp.sort(key=lambda x: self.J[x][0][::-1], reverse=random.choice([True, False]))
            J_temp.sort(key=lambda item: extract_size(self.J[item][0]) not in random_sizes)
        elif random_roll < 0.5:
            J_temp.sort(key=lambda x: self.J[x][0], reverse=random.choice([True, False]))
            J_temp.sort(key=lambda item: extract_size(self.J[item][0]) not in random_sizes)
        else:
            J_temp.sort(key=lambda x: self.J[x][1])  # Sort by due date
            J_temp.sort(key=lambda x: self.J[x][0][::-1], reverse=random.choice([True, False]))
            J_temp.sort(key=lambda item: extract_size(self.J[item][0]) not in random_sizes)

        # Bring urgent orders to the front
        random.shuffle(self.urgent_orders)
        for job in self.urgent_orders:
            if job in J_temp:
                J_temp.remove(job)
                J_temp.append(job)

        return J_temp

    def should_schedule_group(self, J_temp: List[int], avail_m: Dict[int, float]) -> Tuple[bool, int]:
        """
        Determines whether to schedule 1, 2 or 3 jobs at once depending on if the next 2 or 3 jobs
        have the same part ID and if it is a suitable time of the day to schedule multiple jobs at once.
        Early in the morning it may be preferable to schedule just one job, just before the end of the
        day it is better to load up a lot of product on the HAAS which can then run overnight.

        Args:
            J_temp (List[int]): The list of remaining jobs to schedule.
            avail_m (Dict[int, float]): Current machine availability times.

        Returns:
            Tuple containing:
            - schedule_group (bool): Whether to schedule a group of jobs.
            - num_jobs_to_schedule (int): Number of jobs to schedule together.
        """
        schedule_group = False
        num_jobs_to_schedule = 1  # Default to scheduling one job

        if len(J_temp) >= 3:
            # Attempt to schedule three jobs
            next_jobs = J_temp[-3:]
            part_ids = [self.J[job_id][0] for job_id in next_jobs]
            if all(pid == part_ids[0] for pid in part_ids) and "OP1" in part_ids[0]:
                if self.check_time_window(avail_m[0], next_jobs[0]):
                    schedule_group = True
                    num_jobs_to_schedule = 3

        if not schedule_group and len(J_temp) >= 2:
            # Attempt to schedule two jobs
            next_jobs = J_temp[-2:]
            part_ids = [self.J[job_id][0] for job_id in next_jobs]
            if part_ids[0] == part_ids[1] and "OP1" in part_ids[0]:
                if self.check_time_window(avail_m[0], next_jobs[0]):
                    schedule_group = True
                    num_jobs_to_schedule = 2

        return schedule_group, num_jobs_to_schedule

    def check_time_window(self, avail_m0: float, job_id: int) -> bool:
        """
        Checks if the current time window is suitable for scheduling batches based on HAAS duration.

        Args:
            avail_m0 (float): Current availability time of machine 0.
            job_id (int): The job ID to consider for scheduling.

        Returns:
            bool: True if the time window is suitable, False otherwise.
        """
        haas_processing_dur = self.dur.get((job_id, 1), self.dur.get((job_id, 31), 0))

        # The minimum time in day to start planning batches depends on HAAS duration
        min_time_in_day = max(
            self.working_minutes_per_day - haas_processing_dur - random.choice([70, 80, 90, 100, 120]), 0
        )

        # Compute time within the current day
        day_start = (avail_m0 // self.total_minutes_per_day) * self.total_minutes_per_day
        time_in_day = avail_m0 - day_start

        # Check if the current time is within the acceptable window
        return min_time_in_day <= time_in_day < self.working_minutes_per_day

    def schedule_jobs(
        self,
        job_ids: List[int],
        avail_m: Dict[int, float],
        slack_m: Dict[int, deque],
        haas_pick_m: Dict[int, int],
        product_m: Dict[int, str],
        P_j: Deque,
        fixture_to_machine_assignment: Dict,
        group: bool,
    ) -> None:
        """
        Schedules tasks for the given jobs, updating machine availability and product assignments.

        This function performs the following steps:
        1. For each job, retrieves the list of tasks to be scheduled.
        2. Determines the maximum number of tasks among the given jobs.
        3. Iterates over each task index up to the maximum number of tasks.
        4. For each job, schedules the task if it exists at the current index.
        5. Calls the `schedule_task` method to handle the actual scheduling of each task.

        Args:
            job_ids (List[int]): List of job IDs to schedule.
            avail_m (Dict[int, float]): Machine availability times.
            slack_m (Dict[int, deque]): Slack times for machines.
            haas_pick_m (Dict[int, int]): HAAS machine assignments for jobs.
            product_m (Dict[int, str]): Current product assigned to each machine.
            P_j (Deque): The production schedule being built.
            fixture_to_machine_assignment (Dict): Fixture to machine assignments.
            group (bool): Whether to schedule a group of jobs together.
        """
        # For each job, get task list
        task_lists = {}
        for job_id in job_ids:
            part_id, _ = self.J[job_id]
            task_list = self.custom_tasks.get(job_id, self.part_to_tasks.get(part_id))
            task_lists[job_id] = task_list

        # Find the maximum number of tasks among these jobs
        max_tasks = max(len(task_list) for task_list in task_lists.values())

        # Loop over task indices
        for i in range(max_tasks):
            # For each job
            for job_id in job_ids:
                task_list = task_lists[job_id]
                if i < len(task_list):
                    task_id = task_list[i]
                    self.schedule_task(
                        job_id,
                        task_id,
                        avail_m,
                        slack_m,
                        haas_pick_m,
                        product_m,
                        P_j,
                        fixture_to_machine_assignment,
                    )

    def schedule_task(
        self,
        job_id: int,
        task_id: int,
        avail_m: Dict[int, Union[int, float]],
        slack_m: Dict[int, deque],
        haas_pick_m: Dict[int, int],
        product_m: Dict[int, str],
        P_j: Deque,
        fixture_to_machine_assignment: Dict,
    ) -> None:
        """
        Schedules an individual task for a job, updating machine availability and product assignments.

        Args:
            job_id (int): The job ID.
            task_id (int): The task ID.
            avail_m (Dict[int, float]): Machine availability times.
            slack_m (Dict[int, deque]): Slack times for machines.
            haas_pick_m (Dict[int, int]): HAAS machine assignments for jobs.
            product_m (Dict[int, str]): Current product assigned to each machine.
            P_j (Deque): The production schedule being built.
            fixture_to_machine_assignment (Dict): Fixture to machine assignments.

        The function operates as follows:
            1. Extracts the part ID and initializes variables for random selection and slack time usage.
            2. Handles changeover tasks by pre-picking the HAAS machine and scheduling the changeover on a dummy machine if no real changeover is needed.
            3. For HAAS machining tasks, it determines the start time based on machine availability and previous task timing.
            4. For other tasks, it picks the earliest available machine and handles changeover duration if needed.
            5. Updates product assignments for HAAS machines and applies slack logic to determine the start time.
            6. Adds the task to the production schedule and updates machine availability.
            7. Counts after-hours starts for HAAS machines and enforces delays for certain machines if needed.
            8. Updates the product assignment for the machine.

        """
        part_id, _ = self.J[job_id]
        random_roll = random.random()
        slack_time_used = False
        haas_m = haas_pick_m.get(job_id, 99)

        if task_id in [-1, 29]:  # Changeover tasks
            # Pre-pick the HAAS machine
            compat_task_0 = self.task_to_machines[task_id + 2]  # HAAS comes two tasks later
            preferred_machines = self.get_preferred_machines(
                compat_task_0,
                product_m,
                job_id,
                fixture_to_machine_assignment,  # Use the correct parameter
            )
            haas_m = (
                min(preferred_machines, key=lambda x: avail_m.get(x))
                if random_roll < 0.8
                else random.choice(preferred_machines)
            )
            haas_pick_m[job_id] = haas_m

            # Schedule changeover on dummy machine and move on
            if product_m.get(haas_m) in [0, part_id]:  # A real changeover is not needed
                task_tuple = (job_id, task_id, 99, 0, 0, 0, part_id)
                P_j.append(task_tuple)
                return

        if task_id in [1, 31]:  # HAAS machining tasks
            m = haas_pick_m[job_id]
            previous_task_start, previous_task_dur = self.find_previous_task(P_j, job_id, task_id)
            start = max(avail_m[m], previous_task_start + previous_task_dur)  # No slack logic for HAAS
        else:
            # For other tasks, pick the earliest available machine
            m = self.pick_early_machine(task_id, avail_m, random_roll)

            # Initialize changeover duration as needed
            changeover_duration = 0
            if m in self.change_over_machines_op2:
                if product_m.get(m) == 0 or product_m.get(m) == part_id:
                    changeover_duration = self.drag_machine_setup_time
                else:
                    changeover_duration = self.change_over_time_op2

            # Handle previous task timing
            if job_id in self.custom_tasks and self.custom_tasks[job_id][0] == task_id:
                previous_task_start = 0
                previous_task_dur = 0
            else:
                previous_task_start, previous_task_dur = self.find_previous_task(P_j, job_id, task_id)

            # Update product assignment for HAAS machines
            if task_id in [-1, 0, 2, 29, 30, 32]:
                product_m[haas_m] = part_id
                if avail_m[haas_m] > previous_task_start + previous_task_dur:
                    previous_task_start = avail_m[haas_m] - previous_task_dur

            # Apply slack logic to determine the start time
            start, slack_time_used, m = self.slack_logic(
                m,
                haas_m,
                avail_m,
                slack_m,
                slack_time_used,
                previous_task_start,
                previous_task_dur,
                self.dur[(job_id, task_id)],
                part_id,
                changeover_duration,
            )

        # Add task to schedule
        task_tuple = (job_id, task_id, m, start, self.dur[(job_id, task_id)], 0, part_id)
        P_j.append(task_tuple)

        # Count after-hours starts for HAAS machines
        after_hours_starts = 0
        if m in self.change_over_machines_op1:
            after_hours_starts = self.count_after_hours_start(P_j, m, start)

        # HAAS machine must be turned off while labour on it is performed
        if m == 0:
            avail_m[haas_m] = self.find_avail_m(start, job_id, task_id, after_hours_starts)

        # Update machine availability if slack time was not used
        if not slack_time_used:
            avail_m[m] = self.find_avail_m(start, job_id, task_id, after_hours_starts)
            if m in self.non_slack_machines:
                # For certain machines, enforce a delay before the next task can start
                for machine in [machine for machine in self.non_slack_machines if machine != m]:
                    avail_m[machine] = (
                        max(avail_m[machine], avail_m[m] - self.dur[(job_id, task_id)]) + 10
                    )

        # Update the product assignment for the machine
        product_m[m] = part_id

    def parallel_init_population(
        self, num_inds: int = None, arbor_frequencies: Counter = None, fill_inds: bool = False
    ) -> Deque[Deque[Tuple[int, int, int, float, float, int, str]]]:
        """
        Initializes the population of schedules in parallel using multiprocessing.

        Args:
            num_inds (int, optional): Number of individuals (schedules) to generate. If None, uses `self.n`. Defaults to None.
            arbor_frequencies (Counter, optional): Frequencies of arbors to guide machine assignments. Defaults to None.
            fill_inds (bool, optional): Flag indicating whether to fill individuals in the population or return them.
                                        Defaults to False.

        Returns:
            Union[None, Deque[Deque[Tuple[int, int, int, float, float, int, str]]]]:
                - If `fill_inds` is False, updates `self.P` with the generated population.
                - If `fill_inds` is True, returns the generated population.

        The function operates as follows:
        1. Sets `num_inds` to `self.n` if it is not provided.
        2. Counts arbor frequencies to guide machine assignments.
        3. Initializes a deque `P` to store the population and sets up progress logging.
        4. Uses `ProcessPoolExecutor` to generate individuals in parallel.
        5. Adds each generated individual to the population if it is unique.
        6. Returns `P`
        """
        if num_inds is None:
            num_inds = self.n

        if not fill_inds:
            logger.info(f"Arbor frequencies: {arbor_frequencies}")

        P = deque()
        percentages = np.arange(10, 101, 10)

        with ProcessPoolExecutor() as executor:
            futures = [
                executor.submit(self.generate_individual, arbor_frequencies) for _ in range(num_inds)
            ]
            for i, future in enumerate(futures):
                P_j = future.result()

                # We risk creating duplicates because once we have a large population P, it becomes very time-consuming
                # to check for every new schedule if it is/a duplicate of any of the existing schedules
                P.append(P_j)

                if not fill_inds and i * 100 / num_inds in percentages:
                    logger.info(
                        f"{datetime.now().strftime('%Y-%m-%d %H:%M:%S')} - {i * 100 / num_inds}% of schedules have been created."
                    )

        return P

    @staticmethod
    def negative_exponentiation(value, exponent):
        """
        Performs a negative exponentiation operation. This is used to penalize jobs that are completed extremely late.
        If this is not done, the model will consider one extremely late order and one extremely early order equivalent
        to one slightly late and one slightly early order. We effectively want to penalize extremely long lead times.

        Note: This function is used to handle negative values, as the original model does not support negative values.

        The function operates as follows:
        1. Checks if the value is less than 0. If so, it returns -(absolute value of the value raised to the exponent).
        2. If the value is greater than or equal to 0, it returns the value itself raised to the exponent.
        Args:
            value: The number to exponentiate
            exponent: The order to exponentiate by

        Returns:
            value: Exponentiated input number
        """
        if value < 0:
            return -(abs(value) ** exponent)
        if value >= 0:
            return value

    def evaluate_population(
        self,
        best_scores: deque = None,
        display_scores: bool = True,
        on_time_bonus: int = 5000,
        changeover_penalty: int = 10000,
    ):
        """
        Evaluates the population of schedules by calculating a score for each schedule based on the completion times
        of jobs versus their due dates.

        The function iterates over each schedule in the population, calculates the score for each schedule, and updates
        the scores list. The score for each schedule is determined by the difference between the due date and the
        completion time of the final task, with penalties for lateness and bonuses for on-time completion.

        Args:
            best_scores (deque, optional): A deque to store the best scores of the population. Defaults to None.
            display_scores (bool, optional): If True, logs the best, median, and worst scores. Defaults to True.
            on_time_bonus (int, optional): A fixed bonus added to the score for jobs completed on time. Defaults to 5000.
            changeover_penalty (int, optional): A penalty for every changeover made in the schedule. Defaults to 10000.

        Returns:
            None

        Notes:
            - The function uses the `negative_exponentiation` method to penalize jobs that are completed extremely late.
            - The final task for OP1 is task 7 and for OP2 is task 19.
            - The HAAS tasks are defined by task IDs 1 and 0.
            - The `urgent_multiplier` is applied to urgent jobs to increase their penalty for lateness.
        """
        # Calculate scores for each schedule
        # Note: self.J[job_id] gives the tuple (Due time, Part ID) for a given job ID
        self.scores = [
            round(
                sum(
                    (
                        # Difference between due date and completion time, multiplied by urgent_multiplier if urgent.
                        self.negative_exponentiation(
                            (self.J[job_id][1] - (start_time + job_task_dur)),
                            1.02,
                        )
                        * (5 if task_id in [1, 31] else 1)
                        * (self.urgent_multiplier if job_id in self.urgent_orders else 1)
                        + (
                            # Fixed size bonus for completing the job on time (only applies if the final task is
                            # completed on time)
                            on_time_bonus
                            if (self.J[job_id][1] - (start_time + job_task_dur)) > 0
                            and task_id in [8, 20, 46]
                            else (-on_time_bonus / 2)
                        )
                        # Subtract points for every changeover that is made in the schedule (to minimize changeovers)
                        - (changeover_penalty if task_id in [-1, 29] and start_time != 0 else 0)
                    )
                    for (
                        job_id,
                        task_id,
                        machine,
                        start_time,
                        job_task_dur,
                        _,
                        _,
                    ) in schedule
                    # Only consider the completion time of the final task and HAAS machines
                    if task_id in [8, 20, 46] or task_id in [1, 31] or task_id in [-1, 29]
                )
            )
            # Evaluate each schedule in the population
            for schedule in self.P
        ]

        if display_scores:
            best_score = round(max(self.scores))
            top_1_percent = round(np.percentile(self.scores, 99))
            top_5_percent = round(np.percentile(self.scores, 95))
            top_10_percent = round(np.percentile(self.scores, 90))
            median_score = round(np.median(self.scores))
            worst_score = round(min(self.scores))

            # Diagnostic output: score distribution per generation
            logger.info(
                f"{datetime.now().strftime('%Y-%m-%d %H:%M:%S')} - Best score: {best_score}, "
                f"Top 1% score: {top_1_percent}, Top 5% score: {top_5_percent}, Top 10% score: {top_10_percent}, "
                f"Median score: {median_score}, Worst score: {worst_score}"
            )
            best_scores.append(best_score)

    def resolve_conflict(self, P_prime: list) -> deque:
        """
        This function resolves conflicts in a given schedule. If tasks are planned on the same machine at the same time,
        it finds the first available time for each task to start on the machine.

        Parameters:
        P_prime (deque): A list of tuples where each tuple represents a task.
        Each task is represented as (job id, task id, machine, start time, duration, task index, part id).

        Returns:
        P_prime_sorted (List[Tuple[int, int, int, int, int, int, str]]): A sorted list of tuples where each tuple
        represents a task. Each task is represented as (job id, task id, machine, start time, duration, task index, part id).

        """
        # Initialize an empty list to hold tasks for this proposed schedule
        P_prime_sorted = deque()
        avail_m = {m: 0 for m in self.M}
        slack_m = {m: deque() for m in self.M}
        product_m = {m: self.HAAS_starting_part_ids.get(m, 0) for m in self.M}
        changeover_finish_time = deque([0])
        haas_m = 99

        # Count arbor frequencies
        arbor_frequencies = self.count_arbor_frequencies()

        # Create machine assignment based on fixtures
        fixture_to_machine_assignment = self.assign_arbors_to_machines(arbor_frequencies)

        # Loop over the jobs in the job list (J)
        for job_id in list(self.J.keys()):
            part_id, _ = self.J[job_id]

            # We have a list of tuples, where each tuple stands for a task in a proposed schedule
            # We filter all the tuples for ones belonging to a specific job_idx (first field of the tuple)
            job_tasks = sorted([entry for entry in P_prime if entry[0] == job_id], key=lambda x: x[1])

            # Loop over the tasks one by one
            for task_entry in job_tasks:
                _, task_id, m, _, _, task_idx, _ = task_entry
                slack_time_used = False

                if task_id in [1, 31]:
                    # Start time is the time that the machine comes available if no changeover is required
                    # else, the changeover time is added, and an optional waiting time if we need to wait
                    # for another changeover to finish first (only one changeover can happen concurrently)

                    # Extract compatible HAAS machines for first task
                    compat_task_0 = self.task_to_machines[task_id]

                    # New preferred machines logic
                    preferred_machines = self.get_preferred_machines(
                        compat_task_0, product_m, job_id, fixture_to_machine_assignment
                    )

                    # If the selected machine is not in preferred machines yet, select from preferred machines
                    if m not in preferred_machines:
                        m = random.choice(preferred_machines)

                    if product_m.get(m) == 0 or product_m.get(m) == part_id:
                        start = avail_m[m]
                    else:
                        # If the changeover would not be finished before the end of day,
                        # it is pushed to the next morning
                        start = (
                            self.adjust_changeover_finish_time(
                                avail_m[m] + max((changeover_finish_time[-1] - avail_m[m]), 0)
                            )
                            + self.change_over_time_op1
                        )

                        # Update time that a mechanic becomes available for a new changeover
                        changeover_finish_time.append(start)

                else:
                    # Initialize changeover time to 0
                    changeover_duration = 0

                    # Determine the changeover duration. self.task_time_buffer will also be added
                    # in all cases, either in slack_logic() or find_avail_m()
                    if m in self.change_over_machines_op2:
                        if (
                            product_m.get(m) == 0 or product_m.get(m) == part_id
                        ):  # Previous part was the same or compatible, or there wasn't a previous part
                            changeover_duration = self.drag_machine_setup_time
                        else:
                            changeover_duration = self.change_over_time_op2

                    start, slack_time_used, m = self.slack_logic(
                        m,
                        haas_m,
                        avail_m,
                        slack_m,
                        slack_time_used,
                        P_prime_sorted[-1][3] if P_prime_sorted and task_id not in [10] else 0,
                        P_prime_sorted[-1][4] if P_prime_sorted and task_id not in [10] else 0,
                        self.dur[(job_id, task_id)],
                        part_id,
                        changeover_duration,
                    )

                # If slack time is used no need to update latest machine availability
                if not slack_time_used:
                    avail_m[m] = self.find_avail_m(start, job_id, task_id)

                    if task_id in [
                        16
                    ]:  # In the FPI Inspect case, next task can only start ten minutes later
                        for machine in [
                            machine for machine in self.task_to_machines[16] if machine != m
                        ]:
                            avail_m[machine] = avail_m[m] + 10

                # Record part ID of the latest product to be processed on a machine for changeovers
                product_m[m] = part_id

                # Issue warning if 'start' is still not defined after loop
                if start is None:
                    logger.warning(
                        f"{datetime.now().strftime('%Y-%m-%d %H:%M:%S')} - No start time found for job ID {job_id}, "
                        f"task ID {task_id}, machine {m}"
                    )

                # Add the task to the sorted list of tasks in this proposed schedule
                P_prime_sorted.append(
                    (
                        job_id,
                        task_id,
                        m,
                        start,
                        self.dur[(job_id, task_id)],
                        task_idx,
                        part_id,
                    )
                )

                # Count the number of after hours HAAS starts
                after_hours_starts = self.count_after_hours_start(P_prime_sorted, m, start)

                # If slack time is used no need to update latest machine availability
                if not slack_time_used:
                    avail_m[m] = self.find_avail_m(start, job_id, task_id, after_hours_starts)

                # Record part ID of the latest product to be processed on a machine for changeovers
                product_m[m] = part_id

        return P_prime_sorted

    def find_best_schedules(self) -> deque:
        """
        This method evaluates the population, sorts them based on their scores in descending order,
        and retains the top schedules based on a specified retention count. The retention count is
        the maximum of 3 or the product of the length of the population and a specified ratio.

        Returns:
            P_0 (deque): The list of top schedules based on their scores.
        """
        self.evaluate_population(display_scores=False)
        scored_population = sorted(zip(self.scores, self.P), key=lambda x: x[0], reverse=True)
        retain_count = max(5, int(len(self.P) * self.n_e))
        P_0 = deque()
        for score, schedule in scored_population[:retain_count]:
            P_0.append(schedule)

        return P_0

    def offspring(self) -> None:
        """
        This function generates offspring for the next generation of the population. It identifies the best schedules
        in the population, after which it randomly selects each job from the first or the second schedule.
        Conflicts are resolved by another function.

        Returns:
        None. The function updates the population in-place.
        """
        P_0 = self.find_best_schedules()

        iter_count = len(self.P) * (self.n_c + self.n_e)
        while len(P_0) < iter_count:
            sch1, sch2 = random.sample(P_0, 2)
            P_prime = [
                entry
                for job_id in list(self.J.keys())
                for entry in random.choice([sch1, sch2])
                if entry[0] == job_id
            ]
            P_prime = self.resolve_conflict(P_prime)
            if P_prime not in P_0:
                P_0.append(P_prime)

        self.P = P_0

    def mutate(self) -> None:
        """
        Perform mutation on the current population of schedules to create a new set of schedules.

        This function identifies pairs of jobs within each schedule that have the same number
        of tasks and the same durations. It then swaps the start times and machines of tasks
        between the selected pairs of jobs, creating new schedules. If the new schedule does
        not already exist in the population, it is added to the population.

        Steps:
        1. Find the best schedules based on evaluation score.
        2. Make a deep copy of these schedules.
        3. For each schedule:
            a. Group tasks by their job index.
            b. Identify pairs of jobs with the same number of tasks, identical durations and compatible part IDs.
            c. Randomly select a pair of jobs up to four times.
            d. Swap the start times and machines of tasks between the selected jobs.
            e. If the new schedule is unique, add it to the list of new schedules.
        4. Add all new schedules to the population.

        This method helps in exploring new potential solutions by making modifications to
        existing ones, promoting diversity in the population.

        Returns:
            None
        """

        # After the offspring function the population has already shrunk significantly,
        # so we can use the whole population
        P_0 = self.find_best_schedules()

        # Make a deep copy of P_0
        P_1 = copy.deepcopy(P_0)

        # Initialize a list of new schedules
        new_schedules = deque()

        for schedule in P_1:
            # Group tasks by job_id
            jobs = defaultdict(list)
            for task in schedule:
                jobs[task[0]].append(task)

            # Find pairs of jobs with same number of tasks and same durations
            job_pairs = deque()
            job_list = list(jobs.items())

            for i in range(len(job_list)):
                for j in range(i + 1, len(job_list)):
                    job1, task_details_1 = job_list[i]
                    job2, task_details_2 = job_list[j]

                    # Append if the part ID matches for a pair
                    # Each job consists of multiple tuples for tasks, we will check if the number of tasks is the same
                    # and then if the duration of all tasks matches
                    if len(task_details_1) == len(task_details_2):
                        # The third last field in the task tuple is the duration
                        all_durations_match = all(
                            task1[-3] == task2[-3]
                            for task1, task2 in zip(task_details_1, task_details_2)
                        )

                        if all_durations_match:
                            # Extract custom part ID's
                            # Should we remove the part ID requirement?
                            custom_part_id_1 = task_details_1[0][-1]
                            custom_part_id_2 = task_details_2[0][-1]

                            # If the part ID between the jobs is the same, or they are compatible append to job pairs
                            # For the OP2 machines we can mix and match Part IDs
                            if "OP2" in custom_part_id_1:
                                job_pairs.append((job1, job2))
                            elif custom_part_id_1 == custom_part_id_2:
                                job_pairs.append((job1, job2))

            # If no pairs found, continue to the next schedule
            if not job_pairs:
                continue

            # Randomly select a pair of jobs (at least once, but up to three times)
            for _ in range(random.randint(1, 4)):
                job1, job2 = random.choice(job_pairs)

                # Remove all entries in job_pairs where either job1 or job2 appears
                # This ensures that we do not mutate the same job multiple times
                job_pairs = [
                    (j1, j2) for j1, j2 in job_pairs if j1 not in (job1, job2) and j2 not in (job1, job2)
                ]

                # Swap the start times of the tasks in the selected jobs
                tasks1 = jobs[job1]
                tasks2 = jobs[job2]

                for i in range(len(tasks1)):
                    task1 = tasks1[i]
                    task2 = tasks2[i]

                    # Create new tasks with swapped start times and machines
                    # task_details follow this format:
                    # (job_id, task_id, machine, start_time, duration, task_index, part_id)
                    new_task1 = (task1[0], task1[1], task2[2], task2[3], task1[4], task1[5], task1[6])
                    new_task2 = (task2[0], task2[1], task1[2], task1[3], task2[4], task2[5], task2[6])

                    # Update the schedule
                    schedule[schedule.index(task1)] = new_task1
                    schedule[schedule.index(task2)] = new_task2

            # If the new schedule does not exist yet in the population, add it to P_0
            if schedule not in P_0 and schedule not in new_schedules:
                new_schedules.append(schedule)

        # Add all schedules from P_0 to the population
        self.P = P_0 + new_schedules

    def perform_iteration(self, iteration: int, best_scores: Deque, gene_pool: Deque) -> int:
        """
        Perform a single iteration of the genetic algorithm.

        This method logs the current iteration, evaluates the population, mutates the population,
        checks and adjusts the population size, and increments the iteration counter.

        Args:
            iteration (int): The current iteration number.
            best_scores (Deque): A deque to store the best scores.
            gene_pool (Deque): The gene pool from which new individuals can be sampled.

        Returns:
            int: The incremented iteration number.
        """
        logger.info(f"{datetime.now().strftime('%Y-%m-%d %H:%M:%S')} - Iteration {iteration + 1}")
        self.evaluate_population(best_scores=best_scores)
        self.mutate()

        if len(self.P) < self.n:
            # First ten iterations: Systematically sample the whole gene pool
            if iteration < 10:
                start_index = self.n * iteration
                end_index = start_index + (self.n - len(self.P))
                self.P += itertools.islice(gene_pool, start_index, end_index)
            else:
                # Start random sampling after everything in the gene pool has been sampled at least once
                self.P += random.sample(gene_pool, self.n - len(self.P))

        iteration += 1
        return iteration

    def run(
        self,
        input_repr_dict: Dict[str, Any],
        scheduling_options: Dict[str, Any],
        compatibility_dict: Dict[str, Any],
        arbor_dict: Dict[str, Any],
        ghost_machine_dict: Dict[int, int],
        cemented_arbors: Dict[str, str],
        arbor_quantities: Dict[str, int],
        HAAS_starting_part_ids: Dict[str, str],
    ) -> Tuple[Any, deque]:
        """
        Runs the genetic algorithm by initializing the population, evaluating it, and selecting the best schedule.

        Args:
            input_repr_dict (Dict[str, Any]): A dictionary containing the necessary input variables for the GA.
            scheduling_options (Dict[str, Any]): Dictionary containing hyperparameters for running the algorithm.
            compatibility_dict (Dict[str, Any]): Dictionary containing the compatibility information for changeovers.
            ghost_machine_dict (Dict[int, int]): Dictionary containing mapping from machines to ghost machines
            arbor_dict (Dict[str, Any]): Dictionary containing the arbor information for changeovers [custom_part_id: arbor_num].
            cemented_arbors (Dict[str, str]): Dictionary containing the cemented arbor information.
            arbor_quantities (Dict[str, int]): Dictionary containing the arbor quantities.
            HAAS_starting_part_ids (Dict[str, str]): Dictionary containing the starting part IDs for HAAS machines.

        Returns:
            Tuple[Any, deque]: The best schedule with the highest score and the
            deque of best scores per generation.
        """
        self.J = input_repr_dict["J"]
        self.M = input_repr_dict["M"]
        self.dur = input_repr_dict["dur"]
        self.task_to_machines = input_repr_dict["task_to_machines"]
        self.part_to_tasks = input_repr_dict["part_to_tasks"]
        self.n = scheduling_options["n"]
        self.n_e = scheduling_options["n_e"]
        self.n_c = scheduling_options["n_c"]
        self.custom_tasks = input_repr_dict["custom_tasks_dict"]
        self.start_date = scheduling_options["start_date"]
        self.working_minutes_per_day = scheduling_options["working_minutes_per_day"]
        self.total_minutes_per_day = scheduling_options["total_minutes_per_day"]
        self.drag_machine_setup_time = scheduling_options["drag_machine_setup_time"]
        self.change_over_time_op1 = scheduling_options["change_over_time_op1"]
        self.change_over_time_op2 = scheduling_options["change_over_time_op2"]
        self.change_over_machines_op1 = scheduling_options["change_over_machines_op1"]
        self.change_over_machines_op2 = scheduling_options["change_over_machines_op2"]
        self.cemented_only_haas_machines = scheduling_options["cemented_only_haas_machines"]
        self.non_slack_machines = scheduling_options["non_slack_machines"]
        self.compatibility_dict = compatibility_dict
        self.arbor_dict = arbor_dict
        self.ghost_machine_dict = ghost_machine_dict
        self.cemented_arbors = cemented_arbors
        self.arbor_quantities = arbor_quantities
        self.HAAS_starting_part_ids = HAAS_starting_part_ids
        self.max_iterations = scheduling_options["max_iterations"]
        self.urgent_multiplier = scheduling_options["urgent_multiplier"]
        self.task_time_buffer = scheduling_options["task_time_buffer"]
        self.urgent_orders = [job_idx - 1 for job_idx in scheduling_options["urgent_orders"]]
        self.day_range = np.arange(
            self.working_minutes_per_day,
            len(self.J) // 5 * self.working_minutes_per_day,
            self.working_minutes_per_day,
        )

        # Debug statement
        logger.info(f"Total number of jobs: {len(self.J)}")

        # Debug statement
        logger.info(f"Number of partial jobs: {len(self.custom_tasks)}")

        # Initialize start time
        start_time = time.time()

        # Count arbor frequencies
        arbor_frequencies = self.count_arbor_frequencies()

        # Create gene pool
        gene_pool = self.parallel_init_population(
            num_inds=self.n * 10, arbor_frequencies=arbor_frequencies
        )

        # Take the first self.n occurrences from the gene pool
        self.P = deque(itertools.islice(gene_pool, self.n))

        # Create double ended queue to append the results to
        best_scores = deque()

        # Initialize iteration
        iteration = 0

        # Extract time budget
        time_budget = scheduling_options["time_budget"]

        # max_iterations is used if time_budget is set to zero
        if time_budget != 0:
            while True:
                # Check if time_budget has expired
                elapsed_time = round(time.time() - start_time)

                # Give time progress update
                logger.info(
                    f"{datetime.now().strftime('%Y-%m-%d %H:%M:%S')} - Iteration {iteration + 1}"
                    f" - {elapsed_time}/{time_budget} seconds elapsed"
                )

                if elapsed_time > time_budget:
                    logger.info(
                        f"{datetime.now().strftime('%Y-%m-%d %H:%M:%S')} - Time budget has expired"
                    )
                    break
                iteration = self.perform_iteration(iteration, best_scores, gene_pool)
        else:
            logger.info(
                f"{datetime.now().strftime('%Y-%m-%d %H:%M:%S')} - Time budget not set, using max_iterations"
            )

            for _ in range(scheduling_options["max_iterations"]):
                iteration = self.perform_iteration(iteration, best_scores, gene_pool)

        schedules_and_scores = sorted(zip(self.P, self.scores), key=lambda x: x[1], reverse=True)
        self.best_schedule = schedules_and_scores[0][0]
        logger.info(
            f"Snippet of best schedule (job, task, machine, start_time, duration, task_idx, part_id): "
            f"{list(self.best_schedule)[-2:]}"
        )

        return self.best_schedule, best_scores


def reorder_jobs_by_starting_time(croom_processed_orders: pd.DataFrame) -> pd.DataFrame:
    """
    Reorders jobs by their starting time within each group of 'part_id' and 'Prod Due Date'.
    The smallest job_id gets the earliest starting time, while ensuring each Order retains the same tasks as before.

    The purpose of this is to ensure a fixed order for identical jobs (same part ID and due date) when re-running
    the algorithm on a daily basis. This avoids operators having to arbitrarily switch boxes around.

    Args:
        croom_processed_orders (pd.DataFrame): DataFrame containing the processed orders with columns 'part_id',
                                               'Prod Due Date', 'task', 'Start_time', and 'Order'.

    Returns:
        pd.DataFrame: DataFrame with reordered Orders based on starting time.
    """
    # Group by 'part_id' and 'Prod Due Date'
    grouped = croom_processed_orders.groupby(["part_id", "Prod Due Date"])

    def reorder_group(group: pd.DataFrame) -> pd.DataFrame:
        # Filter tasks to only include final inspection for all
        filtered_tasks = group[group["task"].isin([8, 20, 46])]
        # Find the minimum task in the filtered list
        min_task = filtered_tasks["task"].min()

        # Sort the group by 'Start_time' to ensure the earliest tasks come first
        group = group.sort_values(by="Start_time")

        # Find the earliest 'Start_time' for each order by filtering on the minimum task number
        earliest_start_time = group[group["task"] == min_task]["ID"].tolist()

        # Sort the orders based on their earliest start times
        ordered_orders = sorted(earliest_start_time)

        # Create a mapping from the original order to the new order based on sorted start times
        order_map = {
            original_order: new_order
            for new_order, original_order in zip(ordered_orders, earliest_start_time)
        }

        # Apply the mapping to reorder the 'Order' column
        group["ID"] = group["ID"].map(order_map)

        return group

    # Apply the reorder function to each group and reset the index to flatten the DataFrame
    reordered_df = grouped.apply(reorder_group).reset_index(drop=True)

    # Check that every unique 'Order' number has the same 'ID'
    order_id_consistency = reordered_df.groupby("Order")["ID"].nunique()
    inconsistent_orders = order_id_consistency[order_id_consistency > 1].index.tolist()
    if inconsistent_orders:
        logger.warning(
            f"Inconsistent 'short ID' values found for the following 'Job' numbers: {inconsistent_orders}"
        )

    # Check that every row has a value for 'ID'
    if reordered_df["ID"].isnull().any():
        logger.warning(
            f"Some 'Job' numbers don't have a short ID: "
            f"{reordered_df[reordered_df['ID'].isnull()]['Order'].unique()}"
        )

    return reordered_df


def reformat_output(
    croom_processed_orders: pd.DataFrame,
    best_schedule: Dict[str, any],
    column_mapping_reformat: dict,
    machine_dict: dict,
    task_to_names: dict,
) -> pd.DataFrame:
    """
    Reformats the output of the genetic algorithm by converting the best schedule into a dataframe,
    rounding the starting time, resetting and dropping the index, joining the best schedule to processed orders,
    defining the end time, renaming columns, applying machine name mapping, and creating start and end datetime
    based on a hypothetical start date.

    Args:
        croom_processed_orders (pd.DataFrame): The processed orders.
        best_schedule (Dict[str, any]): The best schedule generated by the genetic algorithm.
        column_mapping_reformat (dict): The mapping for renaming columns in the output dataframe.
        machine_dict (dict): The dictionary mapping machine numbers to machine names.
        task_to_names (dict): The dictionary mapping task numbers to task names.

    Returns:
        pd.DataFrame: The reformatted output dataframe.
    """
    # Convert best schedule into a dataframe
    schedule_df = pd.DataFrame(
        best_schedule,
        columns=["job_id", "task", "machine", "starting_time", "duration", "task_idx", "part_id"],
    )

    # Round the starting time and duration
    schedule_df["starting_time"] = schedule_df["starting_time"].round(1)
    schedule_df["duration"] = schedule_df["duration"].round(1)

    # Reset and drop index
    croom_processed_orders.reset_index(inplace=True, drop=True)

    # Join best schedule to processed orders
    croom_processed_orders = croom_processed_orders.merge(
        # Schedule contains the job ID instead of the job index now, so join on this instead
        # Use an  inner join as some jobs may have been removed based on the timecard data
        # schedule_df, left_index=True, right_on="job", how="left"
        schedule_df,
        left_on="Job ID",
        right_on="job_id",
        how="inner",
    )

    # Define end time
    croom_processed_orders["end_time"] = (
        croom_processed_orders["starting_time"] + croom_processed_orders["duration"]
    )

    # Rename columns
    croom_reordered = croom_processed_orders.rename(columns=column_mapping_reformat)

    # Use the index as the job index
    croom_reordered["Job"] = croom_reordered.index

    # Apply machine name mapping
    croom_reordered["Machine"] = croom_reordered["Machine"].map(machine_dict)

    # Create a new column with task names
    croom_reordered.loc[:, "Task Name"] = croom_reordered["task"].map(task_to_names)

    return croom_reordered


def identify_changeovers(df: pd.DataFrame, scheduling_options: Dict[str, Any]) -> pd.DataFrame:
    """
    Identify and return a DataFrame of changeovers for specified machines. Changeovers occur when there is more than
    a specified threshold of minutes between the end time of one task and the start time of the next task, or at the
    very start if the first task starts at 09:30 or 12:30.

    Parameters:
    df (pd.DataFrame): DataFrame containing scheduling data with columns ['Machine', 'Start_time', 'End_time'].
    scheduling_options (Dict[str, List[str]]): Dictionary containing machine names with key 'changeover_machines_op1_full_name'.

    Returns:
    pd.DataFrame: DataFrame containing changeover periods with columns ['Machine', 'Start_time', 'End_time'].
    """

    # Initialize a list to store all changeover periods
    all_changeovers = deque()

    # Extract the list of machines from the scheduling options
    machines = scheduling_options["changeover_machines_op1_full_name"]
    threshold = scheduling_options["change_over_time_op1"]
    total_minutes_per_day = scheduling_options["total_minutes_per_day"]

    # Loop through each machine in the list
    for machine in machines:
        # Filter the DataFrame for the current machine and sort by 'Start_time'
        machine_tasks = (
            df[df["Machine"] == machine][["Machine", "Start_time", "End_time"]]
            .sort_values(["Start_time"])
            .reset_index(drop=True)
        )

        # Check for changeover at the very start
        if not machine_tasks.empty:
            first_start_time = machine_tasks.at[0, "Start_time"]
            if first_start_time % total_minutes_per_day in [
                threshold,
                threshold * 2,
            ]:  # 09:30 and 12:30 in minutes
                changeover_end_time = first_start_time
                changeover_start_time = first_start_time - threshold
                all_changeovers.append(
                    {
                        "Machine": machine,
                        "Start_time": changeover_start_time,
                        "End_time": changeover_end_time,
                    }
                )

        # Iterate through the tasks to find gaps
        for i in range(len(machine_tasks) - 1):
            current_end_time = machine_tasks.at[i, "End_time"]
            next_start_time = machine_tasks.at[i + 1, "Start_time"]

            # Calculate the gap between the current task's end time and the next task's start time
            gap = next_start_time - current_end_time

            # If the gap is greater than the threshold, identify the changeover period
            if gap > threshold:
                changeover_end_time = next_start_time
                changeover_start_time = next_start_time - threshold
                all_changeovers.append(
                    {
                        "Machine": machine,
                        "Start_time": changeover_start_time,
                        "End_time": changeover_end_time,
                    }
                )

    # Create a DataFrame from the list of changeovers
    changeovers_df = pd.DataFrame(all_changeovers)

    return changeovers_df


def create_start_end_time(
    croom_reformatted_orders: pd.DataFrame, changeovers: pd.DataFrame, scheduling_options: Dict[str, Any]
) -> Tuple[pd.DataFrame, pd.DataFrame]:
    """
    Adjusts the start and end times of tasks in the given DataFrame to fit within working hours (06:30 to 14:30)
    and ensures that tasks are scheduled sequentially within each job and machine.

    The function first converts the 'Start_time' from minutes to a datetime based on a specified start date.
    It then adjusts the start and end times of tasks to fit within working hours, pushing tasks to the next day
    if they start after 14:30 or before 06:30. The function also checks for consistency in task scheduling within
    each job and machine.

    Args:
        croom_reformatted_orders (pd.DataFrame): The DataFrame containing reformatted orders with 'Start_time' in minutes.
        changeovers (pd.DataFrame): The DataFrame containing changeover periods with 'Start_time' in minutes.
        scheduling_options (Dict[str, Any]): A dictionary containing scheduling options, including the 'start_date' and
        'change_over_time_op1'.

    Returns:
        Tuple[pd.DataFrame, pd.DataFrame]: Two DataFrames - the adjusted reformatted orders and changeovers with
        updated start and end times.
    """

    # Parse the date string into a datetime object
    base_date = datetime.strptime(scheduling_options["start_date"], "%Y-%m-%dT%H:%M")

    # Sort by start time ascending
    croom_reformatted_orders.sort_values("Start_time", inplace=True)

    # Could be that there are no changeovers at all required
    if not changeovers.empty:
        changeovers.sort_values("Start_time", inplace=True)

    # Initialize empty 'Start_time_date' column
    croom_reformatted_orders["Start_time_date"] = None

    def working_hours_shift(row):
        """
        Maps minutes since the start of scheduling to a real job starting datetime,
        assuming there are 1440 minutes in a day.
        """

        row["Start_time_date"] = base_date + pd.to_timedelta(row["Start_time"], unit="m")

        return row

    # Apply function
    croom_reformatted_orders = croom_reformatted_orders.apply(working_hours_shift, axis=1)
    changeovers = changeovers.apply(working_hours_shift, axis=1)

    # Overwrite the integer start time with the calculated datetimes
    croom_reformatted_orders["Start_time"] = croom_reformatted_orders["Start_time_date"]
    croom_reformatted_orders["End_time"] = croom_reformatted_orders["Start_time"] + pd.to_timedelta(
        croom_reformatted_orders["duration"], unit="m"
    )

    # Overwrite the integer start time with the calculated datetimes for changeovers
    if not changeovers.empty:
        changeovers["Start_time"] = changeovers["Start_time_date"]
        changeovers["End_time"] = changeovers["Start_time"] + pd.Timedelta(
            minutes=scheduling_options["change_over_time_op1"]
        )

    # Define the time range for valid changeovers
    # Define start_time_min based on the time part of base_date
    start_time_min = base_date.time()

    # Convert total_minutes_per_day and change_over_time_op1 to timedelta
    working_minutes = timedelta(minutes=scheduling_options["working_minutes_per_day"])
    change_over_time = timedelta(minutes=scheduling_options["change_over_time_op1"])

    # Calculate the end time (start_time_max) by adding total_minutes and subtracting change_over_time
    end_time = base_date + working_minutes - change_over_time
    start_time_max = end_time.time()

    # Filter out changeovers outside the valid time range
    if not changeovers.empty:
        changeovers = changeovers[
            (changeovers["Start_time"].dt.time >= start_time_min)
            & (changeovers["Start_time"].dt.time <= start_time_max)
        ]

    # Reorder by earliest start time
    croom_reformatted_orders.sort_values(by="Start_time", inplace=True)

    # Check if the start time for each task within each job is later than the completion time of the previous task
    # If this error is raised the schedule is invalid
    for job_id in croom_reformatted_orders["Order"].unique():
        job_schedule = croom_reformatted_orders[croom_reformatted_orders["Order"] == job_id]
        for i in range(1, len(job_schedule)):
            if not job_schedule.iloc[i]["Start_time"] >= job_schedule.iloc[i - 1]["End_time"]:
                logger.warning(
                    f"The start time for task {job_schedule.iloc[i]['task']} in job {job_id} "
                    f"is earlier than the completion time of the previous task!"
                )

    # Check if the start time for each task on each machine is later than the completion time of the previous task
    # on that machine
    # If this error is raised the schedule is invalid
    for machine in croom_reformatted_orders["Machine"].unique():
        machine_schedule = croom_reformatted_orders[
            croom_reformatted_orders["Machine"] == machine
        ].sort_values("Start_time")
        for i in range(1, len(machine_schedule)):
            if not machine_schedule.iloc[i]["Start_time"] >= machine_schedule.iloc[i - 1]["End_time"]:
                logger.warning(
                    f"The start time for job {machine_schedule.iloc[i]['Job']}, task {machine_schedule.iloc[i]['task']}"
                    f" in machine {machine} is earlier than the completion time of the previous task!"
                )

    # Check if the time between the end of one task and the start of the next is at least 15 minutes
    # for machines with 'Drag' in the name
    for machine in croom_reformatted_orders["Machine"].unique():
        if "Drag" in machine:
            machine_schedule = croom_reformatted_orders[
                croom_reformatted_orders["Machine"] == machine
            ].sort_values("Start_time")
            for i in range(1, len(machine_schedule)):
                previous_end_time = machine_schedule.iloc[i - 1]["End_time"]
                current_start_time = machine_schedule.iloc[i]["Start_time"]
                time_diff = current_start_time - previous_end_time
                if time_diff < timedelta(minutes=scheduling_options["drag_machine_setup_time"]):
                    logger.warning(
                        f"The time between tasks on {machine} is less than 15 minutes: {time_diff}"
                    )

    # Sort again by job and task before plotting
    croom_reformatted_orders = croom_reformatted_orders.sort_values(["Job", "task"])

    if not changeovers.empty:
        changeovers = changeovers.sort_values(["Machine", "Start_time"])

    return croom_reformatted_orders, changeovers


def calculate_kpi(schedule: pd.DataFrame) -> pd.DataFrame:
    """
    Calculate the percentage of jobs finished on time and the average lead time per order.

    Args:
        schedule (pd.DataFrame): The final schedule containing 'Order', 'task', 'End_time', 'Due_date', and 'Order_date' columns.

    Returns:
        pd.DataFrame: A DataFrame containing the calculated KPIs (OTIF and average lead time).
    """
    # Ensure 'Due_date', 'End_time', and 'Order_date' are in datetime format
    schedule["Prod Due Date"] = pd.to_datetime(schedule["Prod Due Date"])
    schedule["End_time"] = pd.to_datetime(schedule["End_time"])
    schedule["Order_date"] = pd.to_datetime(schedule["Order_date"])

    # Identify the largest task for each unique order
    max_tasks = schedule.groupby("Order")["task"].max().reset_index()

    # Merge to get the 'End_time' and 'Order_date' of the largest task for each order
    max_tasks = max_tasks.merge(schedule, on=["Order", "task"], how="left")

    # Compare 'Due_date' with 'End_time'
    on_time_jobs = max_tasks[max_tasks["End_time"] <= max_tasks["Prod Due Date"]]

    # Calculate the percentage of jobs finished on time
    percentage_on_time = len(on_time_jobs) / len(max_tasks) * 100

    # Calculate the lead time for each order
    max_tasks["Lead_time"] = (max_tasks["End_time"] - max_tasks["Order_date"]).dt.days

    # Calculate the average lead time per order
    average_lead_time = max_tasks["Lead_time"].mean()

    # Print the OTIF percentage and average lead time
    logger.info(f"Percentage of jobs finished on time (OT): {percentage_on_time:.2f}%")
    logger.info(f"Prognosis for OTIF (%) (assuming 4% scrap): {percentage_on_time * 0.96:.2f}%")
    logger.info(f"Average lead time per order: {average_lead_time:.2f} days")

    # Create a DataFrame for Excel output
    kpi_df = pd.DataFrame(
        {
            "OT (%)": [round(percentage_on_time, 1)],
            "Prognosis OTIF (%)": [round(percentage_on_time * 0.96, 1)],
            "avg. lead time": [round(average_lead_time, 1)],
        }
    )

    return kpi_df


def create_chart(
    schedule: pd.DataFrame, parameters: Dict[str, Union[str, Dict[str, str]]], scheduling_options
) -> pd.DataFrame:
    """
    Creates a Gantt chart based on the schedule and parameters.

    Args:
        schedule (pd.DataFrame): The schedule data.
        parameters (Dict[str, Union[str, Dict[str, str]]]): The parameters for creating the chart.

    Returns:
        pd.DataFrame: The updated schedule data with additional columns for the chart.
    """

    schedule["IsUrgent"] = schedule.apply(
        lambda row: True if row["job_id"] in scheduling_options["urgent_orders"] else False, axis=1
    )

    if not is_string_dtype(schedule[[parameters["column_mapping"]["Resource"]]]):
        schedule[parameters["column_mapping"]["Resource"]] = schedule[
            parameters["column_mapping"]["Resource"]
        ].apply(str)
    schedule = schedule.rename(columns=parameters["column_mapping"])

    return schedule


def create_mix_charts(schedule: pd.DataFrame):
    """Determine the breakdown of the completed jobs by:
        - Operation type by day and by week
        - Part id by week

    Args:
        schedule (pd.DataFrame): The schedule data.

    Returns:
        op_mix_by_date_excel (pandas.ExcelDatase): Completed jobs by date in excel format.
        op_mix_by_date_chart_json (plotly.graph_objs.Figure): Completed jobs by date bar chart.
        op_mix_by_week_excel (pandas.ExcelDatase): Completed jobs by week in excel format.
        op_mix_by_week_chart_json (plotly.graph_objs.Figure): Completed jobs by week bar chart.
        part_mix_by_week_excel (pandas.ExcelDatase): Completed jobs by part id in excel format.
        part_mix_by_week_chart_json (plotly.graph_objs.Figure): Completed jobs by part id bar chart.
    """
    # Get only jobs that have been completed
    schedule = schedule[schedule["task"].isin([7, 20, 44])].copy()

    schedule.loc[:, "End_time"] = pd.to_datetime(schedule["End_time"])
    schedule.loc[:, "date"] = schedule["End_time"].dt.date

    # Get the date of the start of the week
    schedule.loc[:, "week_start"] = pd.to_datetime(schedule["End_time"].dt.date) - pd.to_timedelta(
        schedule["End_time"].dt.weekday, unit="D"
    )
    schedule.loc[:, "week_start"] = schedule["week_start"].dt.date

    schedule.loc[schedule["Cementless"] == "CTD", "operation"] = "Primary"

    op_mix_by_date = (
        schedule.groupby("date")
        .agg(
            CLS_Op1=("operation", lambda x: np.sum(x == "OP1")),
            CLS_Op2=("operation", lambda x: np.sum(x == "OP2")),
            Primary=("operation", lambda x: np.sum(x == "Primary")),
        )
        .reset_index()
    )

    # Get op type by week
    op_mix_by_week = (
        schedule.groupby("week_start")
        .agg(
            CLS_Op1=("operation", lambda x: np.sum(x == "OP1")),
            CLS_Op2=("operation", lambda x: np.sum(x == "OP2")),
            Primary=("operation", lambda x: np.sum(x == "Primary")),
        )
        .reset_index()
    )

    part_mix_by_week = schedule.groupby(["week_start", "part_id"]).size().reset_index(name="Count")
    part_mix_by_week.sort_values(by=["week_start", "Count"], ascending=[True, False], inplace=True)

    # Results are output twice as there is one for the excel file, and one for the graph
    return [
        op_mix_by_date,
        op_mix_by_date,
        op_mix_by_week,
        op_mix_by_week,
        part_mix_by_week,
        part_mix_by_week,
    ]


def save_charts_to_html(
    gantt_chart: plotly.graph_objs.Figure,
    op_mix_by_date_chart: plotly.graph_objs.Figure,
    op_mix_by_week_chart: plotly.graph_objs.Figure,
    part_mix_by_week_chart: plotly.graph_objs.Figure,
) -> None:
    """
    Saves the Gantt chart and mix charts to HTML files.

    Args:
        gantt_chart (plotly.graph_objs.Figure): The Gantt chart to be saved.
        op_mix_by_date_chart (plotly.graph_objs.Figure): Bar chart of completed jobs by operation, by day.
        op_mix_by_week_chart (plotly.graph_objs.Figure): Bar chart of completed jobs by operation, by week.
        part_mix_by_week_chart (plotly.graph_objs.Figure): Bar chart of completed jobs by custom part ID, by week.
    """
    filepath = Path(os.getcwd()) / "data/08_reporting/gantt_chart.html"
    plotly.offline.plot(gantt_chart, filename=str(filepath))

    with open(Path(os.getcwd()) / "data/08_reporting/mix_charts.html", "w", encoding="utf-8") as f:
        f.write(op_mix_by_date_chart.to_html())
        f.write(op_mix_by_week_chart.to_html())
        f.write(part_mix_by_week_chart.to_html())
    webbrowser.open(str(Path(os.getcwd()) / "data/08_reporting/mix_charts.html"), new=2)


def order_to_id(
    mapping_dict: Dict[str, int],
    schedule: pd.DataFrame,
) -> Tuple[Dict[str, int], pd.DataFrame]:
    """
    Assigns unique IDs to orders in the schedule and updates the mapping dictionary to keep track of these IDs.
    The order of jobs in `croom_processed_orders` determines the order of IDs assigned.

    Args:
        mapping_dict (Dict[str, int]): A dictionary mapping order names to unique IDs.
        schedule (pd.DataFrame): A DataFrame containing the schedule with an 'Order' column.

    Returns:
        Tuple[Dict[str, int], pd.DataFrame]: The updated mapping dictionary and the schedule DataFrame with IDs.
    """

    # Sort the `schedule` DataFrame based on the order of jobs
    # schedule["Order"] = pd.Categorical(schedule["Order"], categories=job_order, ordered=True)
    schedule = schedule.sort_values("Order")

    # Identify valid orders present in the schedule
    valid_orders = set(schedule["Order"])

    # Update the mapping dictionary to only include valid orders
    updated_mapping_dict = {k: v for k, v in mapping_dict.items() if k in valid_orders}

    # Find unused numbers between 1 and 500
    unused_numbers = set(np.arange(1, 501)) - set(updated_mapping_dict.values())

    # Assign new IDs to new orders
    for order in schedule["Order"]:
        if order not in updated_mapping_dict:
            new_id = unused_numbers.pop()  # Assign a new unique ID from the unused set
            updated_mapping_dict[order] = new_id  # Map the order to the new ID

    # Function to map order to ID in the schedule DataFrame
    def find_mapping(row: pd.Series) -> pd.Series:
        id_value = updated_mapping_dict.get(row["Order"], None)
        row["ID"] = id_value
        return row

    # Apply the mapping function row-wise to the schedule DataFrame
    schedule = schedule.apply(find_mapping, axis=1)

    # Create a new category for cemented
    schedule["operation"] = np.where(schedule["Cementless"] == "CTD", "Primary", schedule["operation"])

    return updated_mapping_dict, schedule


def split_and_save_schedule(schedule: pd.DataFrame) -> Tuple[pd.DataFrame, pd.DataFrame, pd.DataFrame]:
    """
    Splits the schedule into three DataFrames; one for cemented parts, one for OP1 parts, and one for OP2 parts.

    Args:
        schedule (pd.DataFrame): A DataFrame containing the schedule with 'Custom Part ID', 'Order', and 'ID' columns.

    Returns:
        Tuple[pd.DataFrame, pd.DataFrame, pd.DataFrame]: Three DataFrames for CTD, OP1, and OP2 parts.
    """
    # Filter for the required columns and keep unique rows
    filtered_schedule = schedule[["Custom Part ID", "Order", "ID"]].drop_duplicates()

    # Split the DataFrame based on 'Custom Part ID'
    ctd_df = filtered_schedule[filtered_schedule["Custom Part ID"].str.contains("CTD")]
    op1_df = filtered_schedule[
        ~filtered_schedule["Custom Part ID"].str.contains("CTD")
        & filtered_schedule["Custom Part ID"].str.contains("OP1")
    ]
    op2_df = filtered_schedule[
        ~filtered_schedule["Custom Part ID"].str.contains("CTD")
        & filtered_schedule["Custom Part ID"].str.contains("OP2")
    ]

    # Drop the 'Custom Part ID' column from each split DataFrame
    ctd_df = ctd_df.drop(columns=["Custom Part ID"])
    op1_df = op1_df.drop(columns=["Custom Part ID"])
    op2_df = op2_df.drop(columns=["Custom Part ID"])

    return ctd_df, op1_df, op2_df


def output_schedule_per_machine(
    schedule: pd.DataFrame, task_to_names: Dict[int, str]
) -> Dict[str, pd.DataFrame]:
    """
    Splits the schedule into separate DataFrames for each machine, combining specific groups of machines into single schedules.
    Replaces task IDs with task names.

    Args:
        schedule (pd.DataFrame): A DataFrame containing the schedule with 'Machine' and other relevant columns.
        task_to_names (Dict[int, str]): A dictionary mapping task IDs to task names.

    Returns:
        Dict[str, pd.DataFrame]: A dictionary where keys are machine names or combined group names, and values are DataFrames for each schedule.
    """
    # Replace task IDs with task names
    schedule["task"] = schedule["task"].map(task_to_names)

    # Sort by start time of tasks
    schedule.sort_values(["Start_time", "Machine"], inplace=True)

    # Define machine groups
    fpi_inspect_machines = [machine for machine in schedule["Machine"].unique() if "FPI" in machine]
    ghost_machines = [machine for machine in schedule["Machine"].unique() if "(Ghost)" in machine]

    # Initialize dictionary to hold schedules
    schedules = {}

    # Combine FPI Inspect machines into one schedule
    fpi_inspect_schedule = schedule[schedule["Machine"].isin(fpi_inspect_machines)]
    schedules["FPI Inspect"] = fpi_inspect_schedule

    # Combine Ghost machines with their non-Ghost counterparts
    ghost_pairs = {}
    for machine in ghost_machines:
        base_machine = machine.replace(" (Ghost)", "")
        if base_machine in schedule["Machine"].unique():
            if base_machine not in ghost_pairs:
                ghost_pairs[base_machine] = []
            ghost_pairs[base_machine].append(machine)

    for base_machine, ghosts in ghost_pairs.items():
        combined_schedule = schedule[schedule["Machine"].isin([base_machine] + ghosts)]
        schedules[base_machine] = combined_schedule

    # Create separate schedules for all other machines
    paired_machines = list(ghost_pairs.keys()) + ghost_machines
    other_machines = schedule[~schedule["Machine"].isin(fpi_inspect_machines + paired_machines)]
    for machine in other_machines["Machine"].unique():
        if machine not in schedules:  # Ensure we don't overwrite ghost pair schedules
            schedules[machine] = other_machines[other_machines["Machine"] == machine]

    # Keep only relevant columns for the operators
    for key in schedules:
        schedules[key] = (
            schedules.get(key)
            .loc[:, ["ID", "Order", "Machine", "task", "Start_time", "Custom Part ID"]]
            .copy()
        )  # Create an explicit copy
        schedules[key].rename(columns={"Order": "Job Number", "task": "Task"}, inplace=True)
        schedules[key].loc[:, "Completed"] = ""  # Use loc to assign the new value

    return schedules<|MERGE_RESOLUTION|>--- conflicted
+++ resolved
@@ -252,17 +252,13 @@
         # Get the last and previous tasks in the work process
         last = work_process.iloc[-1]
         prev = work_process.iloc[-2] if len(work_process) > 1 else None
-
-<<<<<<< HEAD
+        
+        start_date = pd.Timestamp(start_date)
+        task_start = pd.Timestamp(timecard_single_job["Act Start Time"].iloc[-1])
+
         def get_mapping(
             default: int, mapping: Dict[str, int], last_task: str, prev_task: Optional[str]
         ) -> int:
-=======
-        start_date = pd.Timestamp(start_date)
-        task_start = pd.Timestamp(timecard_single_job["Act Start Time"].iloc[-1])
-
-        def get_mapping(mapping: Dict[str, int], last_task: str, prev_task: Optional[str]) -> int:
->>>>>>> 19bb97c2
             """
             Retrieves the mapping value based on the last and previous tasks.
 
@@ -317,28 +313,21 @@
         # Determine the end task ID and start task ID based on the part ID
         if "CTD" in part_id:
             end = 46
-<<<<<<< HEAD
             start = get_mapping(29, timecard_ctd_mapping, last, prev)
-        elif "OP1" in part_id:
-            end = 8
-            start = get_mapping(-1, timecard_op1_mapping, last, prev)
-=======
-            start = get_mapping(timecard_ctd_mapping, last, prev)
-
+  
             # Change task from post HAAS inspection to HAAS unload if the task started the day before after 14.30
             if start == 33 and unload_required(start_date, task_start):
                 start = 32
                 logger.info(f"Job {timecard_single_job['Job ID'].iloc[0]} requires unloading from HAAS.")
-
+          
         elif "OP1" in part_id:
             end = 8
-            start = get_mapping(timecard_op1_mapping, last, prev)
+            start = get_mapping(-1, timecard_op1_mapping, last, prev)
 
             if start == 3 and unload_required(start_date, task_start):
                 start = 2
                 logger.info(f"Job {timecard_single_job['Job ID'].iloc[0]} requires unloading from HAAS.")
 
->>>>>>> 19bb97c2
         elif "OP2" in part_id:
             end = 20
             start = get_mapping(10, timecard_op2_mapping, last, prev)
