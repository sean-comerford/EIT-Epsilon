--- conflicted
+++ resolved
@@ -1354,13 +1354,10 @@
                         else:
                             changeover_duration = self.change_over_time_op2
 
-<<<<<<< HEAD
+
                     if task_id in [1, 10, 30]:
-                        start = avail_m[m] + changeover_duration
-=======
-                    if task_id in [1, 10, 0]:
                         start = self.adjust_start_time(avail_m[m] + changeover_duration, task_id)
->>>>>>> 4b624bd9
+
                     else:
                         start, slack_time_used = self.slack_logic(
                             m,
@@ -1437,13 +1434,8 @@
             for i, future in enumerate(futures):
                 P_j = future.result()
 
-<<<<<<< HEAD
-                # Add the new schedule to the population
-=======
                 # We risk creating duplicates because once we have a large population P, it becomes very time-consuming
                 # to check for every new schedule if it is/a duplicate of any of the existing schedules
-                # if P_j not in P:
->>>>>>> 4b624bd9
                 P.append(P_j)
 
                 if not fill_inds and i * 100 / num_inds in percentages:
@@ -1537,15 +1529,8 @@
                         _,
                     ) in schedule
                     # Only consider the completion time of the final task
-<<<<<<< HEAD
                     if task_id in [7, 20, 44] or task_id in [1, 30]
                 )
-=======
-                    if task_id
-                    in [7, 19]  # Final inspection (last task) is task 7 in OP1 and task 19 in OP2
-                    or task_id in [1, 0]  # The HAAS tasks are defined by task_id nums 1 and 0
-                )  # TODO: Also add ceramic drag if we are going to consider that for the testing?
->>>>>>> 4b624bd9
             )
             # Evaluate each schedule in the population
             for schedule in self.P
@@ -1571,12 +1556,7 @@
                 f"Top 1% score: {top_1_percent}, Top 5% score: {top_5_percent}, Top 10% score: {top_10_percent}, "
                 f"Median score: {median_score}, Worst score: {worst_score}"
             )
-<<<<<<< HEAD
-
-            best_scores.append(max(self.scores))
-=======
             best_scores.append(best_score)
->>>>>>> 4b624bd9
 
     def resolve_conflict(self, P_prime: list) -> deque:
         """
@@ -1671,13 +1651,8 @@
                             changeover_duration = self.change_over_time_op2
 
                     # First tasks of OP1 and OP2 do not need to consider slack
-<<<<<<< HEAD
                     if task_id in [10]:
-                        start = avail_m[m] + changeover_duration
-=======
-                    if task_id in [1, 10, 0]:
                         start = self.adjust_start_time(avail_m[m] + changeover_duration, task_id)
->>>>>>> 4b624bd9
                     else:
                         start, slack_time_used = self.slack_logic(
                             m,
