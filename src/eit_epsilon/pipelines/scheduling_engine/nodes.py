--- conflicted
+++ resolved
@@ -10,12 +10,8 @@
 import logging
 from pandas.api.types import is_string_dtype
 import plotly
-<<<<<<< HEAD
 from typing import List, Dict, Tuple, Union, Optional, Any
-=======
 import itertools
-from typing import List, Dict, Tuple, Union
->>>>>>> 51bfd6c2
 from collections import defaultdict
 
 # Instantiate logger
@@ -1110,17 +1106,9 @@
                         preferred_machines = [
                             key
                             for key in compat_task_0
-<<<<<<< HEAD
                             if product_m[key] == 0
                             or product_m[key] == self.part_id[job_idx]
                             or product_m[key] in self.compatibility_dict_op1[self.part_id[job_idx]]
-=======
-                            if (
-                                product_m.get(key) == 0
-                                or product_m.get(key) == self.part_id[job_idx]
-                                or product_m.get(key) in self.compatibility_dict[self.part_id[job_idx]]
-                            )
->>>>>>> 51bfd6c2
                         ]
 
                         # If no preferred machines can be found, pick one that comes available earliest
@@ -1141,7 +1129,7 @@
                         # Start time is the time that the machine comes available if no changeover is required
                         # else, the changeover time is added, and an optional waiting time if we need to wait
                         # for another changeover to finish first (only one changeover can happen concurrently)
-<<<<<<< HEAD
+
                         if (
                             product_m[m] == 0
                             or product_m[m] == self.part_id[job_idx]
@@ -1156,29 +1144,9 @@
                                     avail_m[m] + max((changeover_finish_time[-1] - avail_m[m]), 0)
                                 )
                                 + self.change_over_time_op1
-=======
-                        start = (
-                            avail_m[m]
-                            if (
-                                product_m.get(m) == 0
-                                or product_m.get(m) == self.part_id[job_idx]
-                                or product_m.get(m) in self.compatibility_dict[self.part_id[job_idx]]
->>>>>>> 51bfd6c2
-                            )
-
-<<<<<<< HEAD
+
                             # Update time that a mechanic becomes available for a new changeover
                             changeover_finish_time.append(start)
-=======
-                        # If a changeover happened, we update the time someone comes available to do another
-                        # changeover
-                        if (
-                            product_m.get(m) != 0
-                            or product_m.get(m) != self.part_id[job_idx]
-                            or product_m.get(m) not in self.compatibility_dict[self.part_id[job_idx]]
-                        ):
-                            changeover_finish_time = start
->>>>>>> 51bfd6c2
 
                     else:
                         # Pick a machine with preference for one available earliest
@@ -1336,7 +1304,6 @@
                 slack_time_used = False
 
                 if operation[job_idx] == "OP1" and task_idx == 0:
-<<<<<<< HEAD
                     # Start time is the time that the machine comes available if no changeover is required
                     # else, the changeover time is added, and an optional waiting time if we need to wait
                     # for another changeover to finish first (only one changeover can happen concurrently)
@@ -1358,28 +1325,7 @@
 
                         # Update time that a mechanic becomes available for a new changeover
                         changeover_finish_time.append(start)
-=======
-                    # Start whenever the first machine becomes available + optional changeover time
-                    # + optional time we have to wait for changeover mechanic to complete previous changeover
-                    start = (
-                        avail_m[m]
-                        if (
-                            product_m.get(m) == 0
-                            or product_m.get(m) == self.part_id[job_idx]
-                            or product_m.get(m) in self.compatibility_dict[self.part_id[job_idx]]
-                        )
-                        else avail_m[m]
-                        + self.change_over_time_op1
-                        + max((changeover_finish_time - avail_m[m]), 0)
-                    )
-                    # Update changeover mechanic availability
-                    if (
-                        product_m.get(m) != 0
-                        and product_m.get(m) != self.part_id[job_idx]
-                        and product_m.get(m) not in self.compatibility_dict[self.part_id[job_idx]]
-                    ):
-                        changeover_finish_time = start
->>>>>>> 51bfd6c2
+
 
                 else:
                     # Initialize changeover time to 0
