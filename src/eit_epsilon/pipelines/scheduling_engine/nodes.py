import os
from pathlib import Path
import pandas as pd
import numpy as np
from datetime import datetime, timedelta
import math
import time
import re
import copy
import random
import logging
from pandas.api.types import is_string_dtype
import plotly
from typing import List, Dict, Tuple, Deque, Union, Optional, Any
import itertools
from collections import defaultdict, Counter
from concurrent.futures import ProcessPoolExecutor
from collections import deque

# Instantiate logger
logger = logging.getLogger(__name__)


class Job:
    """
    The Job class contains methods for preprocessing and extracting information from open orders that need
    to be processed in a manufacturing workshop.
    """

    @staticmethod
    def filter_in_scope(data: pd.DataFrame, operation: str = "OP 1") -> pd.DataFrame:
        """
        Filters the data to include only in-scope operations for OP 1.

        Args:
            data (pd.DataFrame): The input data.
            operation (str, optional): The operation for which to filter data. Defaults to 'OP 1'.

        Returns:
            pd.DataFrame: The filtered data.
        """
        # Debug statement
        logger.info(f"Total order data: {data.shape}")

        # Apply the filter
        if operation == "OP 1":
            in_scope_data = data[
                (
                    data["Part Description"].str.contains("OP 1")
                    | data["Part Description"].str.contains("ATT ")
                )
                & (~data["On Hold?"])
                & (~data["Part Description"].str.contains("OP 2"))
            ]

        elif operation == "OP 2":
            in_scope_data = data[
                (data["Part Description"].str.contains("OP 2"))
                & (~data["On Hold?"])
                & (~data["Part Description"].str.contains("OP 1"))
            ]

        else:
            logger.error(f"Invalid operation: {operation} - Only 'OP 1' and 'OP 2' are supported")
            raise ValueError("Invalid operation")

        # Debug statement
        logger.info(f"In-scope data for {operation}: {in_scope_data.shape}")

        return in_scope_data

    @staticmethod
    def extract_info(data: pd.DataFrame) -> pd.DataFrame:
        """
        Extracts type, size, and orientation from the part description.

        Args:
            data (pd.DataFrame): The input data.

        Returns:
            pd.DataFrame: The data with extracted information.
        """
        data = data.assign(
            # CR: Cruciate retaining, PS: Posterior stabilizing
            Type=lambda x: x["Part Description"].apply(
                lambda y: "CR" if "CR" in y else ("PS" if "PS" in y else "")
            ),
            # Range 1-10 with optional 'N' for some sizes; e.g. '5N' (Not sure what this stands for)
            Size=lambda x: x["Part Description"].apply(
                lambda y: (re.search(r"Sz (\d+N?)", y).group(1) if re.search(r"Sz (\d+N?)", y) else "")
            ),
            # LEFT or RIGHT orientation
            Orientation=lambda x: x["Part Description"].apply(
                lambda y: ("LEFT" if "LEFT" in y.upper() else ("RIGHT" if "RIGHT" in y.upper() else ""))
            ),
            # CLS: Cementless, CTD: Cemented
            Cementless=lambda x: x["Part Description"].apply(
                lambda y: "CLS" if "CLS" in y.upper() else "CTD"
            ),
        )

        # Create custom Part ID
        data["Custom Part ID"] = (
            data["Orientation"] + "-" + data["Type"] + "-" + data["Size"] + "-" + data["Cementless"]
        )

        # Debug statement
        if data[["Type", "Size", "Orientation"]].isna().sum().sum() > 0:
            logger.warning(
                f"Data with extracted information: {data[['Type', 'Size', 'Orientation']].isna().sum()}"
            )
        else:
            logger.info(f"No missing values in Type, Size, and Orientation columns")

        return data

    @staticmethod
    def check_part_id_consistency(data: pd.DataFrame) -> None:
        """
        Checks the consistency of Part IDs.

        Args:
            data (pd.DataFrame): The input data.

        Raises:
            LoggerError: If Part ID is not unique for every combination of Type, Size, and Orientation.
        """
        grouped = data.groupby("Part ID")[["Type", "Size", "Orientation", "Custom Part ID"]].nunique()

        if (grouped > 1).any().any():
            logger.error(
                "[bold red blink]Part ID not unique for every combination of Type, Size, and Orientation[/]",
                extra={"markup": True},
            )
        else:
            logger.info(f"Part ID consistency check passed")

    @staticmethod
    def create_jobs(
        data: pd.DataFrame, scheduling_options: dict, operation: str = "OP 1"
    ) -> Dict[int, Tuple[str, int]]:
        """Extract the Job ID and corresponding Part ID from the data, calculate the due date for each job
            and store the result in a dict object

        Args:
            data (pd.DataFrame): The input data i.e. the list of jobs
            scheduling_options (dict): A dictionary containing scheduling options, including start date, working minutes
            operation (str, optional): The operation for which to create jobs. Defaults to 'OP 1'.

        Returns:
            Dict[int, Tuple[str, int]]: A dict, each entry of which contains a job ID, part ID and due time
            e.g. {
                4421322: ('MP0389', 2400)
                4421321: ('MP0389', 2400)
                4420709: ('MP0442', 1440)
            }
        """

        # Find proportion of cementless products
        cementless_count = data[data["Cementless"] == "CLS"].shape[0]
        total_products = data.shape[0]

        cementless_percentage = (cementless_count / total_products) * 100
        logger.info(f"Proportion of cementless products: {cementless_percentage:.1f}%")

        if operation == "OP 1":
            data = data[~data["Part Description"].str.contains("OP 2")]
        elif operation == "OP 2":
            data = data[data["Part Description"].str.contains("OP 2")]
        else:
            logger.error(f"Invalid operation: {operation} - Only 'OP 1' and 'OP 2' are supported")
            raise ValueError("Invalid operation")

        J = dict(
            zip(data["Job ID"], zip(data["Custom Part ID"], Shop.get_due_date(data, scheduling_options)))
        )

        # Debug statement
        sample_of_keys = random.sample(list(J), 2)
        sample = [(k, v) for k, v in J.items() if k in sample_of_keys]
        logger.info(f"Snippet of Jobs for {operation}: {sample}")

        return J

    @staticmethod
    def create_part_id_to_task_seq(data: pd.DataFrame) -> Dict[str, List[int]]:
        """Create a dictionary which maps from a part ID to the list of tasks for that part

        Example:

        Part_to_task_sequence =    {'MP0389': [1, 2, 3, 4, 5, 6, 7],
                                    'MP0523': [1, 2, 3, 6, 7],
                                    }

        Args:
            data (pd.DataFrame): The input data i.e. the list of jobs

        Returns:
            Dict[str, List[int]]: A dictionary that maps from part_id to the sequence of tasks for that part
        """

        unique_task_types = data[["Custom Part ID", "Part Description", "Cementless"]].drop_duplicates()
        unique_task_types = unique_task_types.reset_index()

        unique_custom_part_ids = data[["Custom Part ID"]].drop_duplicates()

        if len(unique_task_types) != len(unique_custom_part_ids):
            logger.info("Combination of part/description/cementless is not unique")

        result = {}
        for _, row in unique_task_types.iterrows():
            if "OP 1" in row["Part Description"]:
                result[row["Custom Part ID"]] = list(range(1, 8))
            elif "OP 2" in row["Part Description"]:
                result[row["Custom Part ID"]] = list(range(10, 21))
            else:
                result[row["Custom Part ID"]] = list(range(30, 45))

        return result


class Shop:
    """
    The Shop class contains methods for creating machine lists, compatibility matrices,
    duration matrices and due dates as input for a genetic algorithm.
    It creates a digital representation of the processes in and the setup of a manufacturing workshop.
    """

    @staticmethod
    def create_machines(machine_dict: Dict[int, str]) -> List[int]:
        """
        Creates a list of machines based on all the unique machines in the task_to_machines dictionary.

        Args:
            machine_dict (Dict[int, str]): The dictionary of all available machines.

        Returns:
            List[int]: The list of machines.
        """
        M = list(machine_dict.keys())

        return M

    @staticmethod
    def preprocess_cycle_times(
        monza_cycle_times_op1: pd.DataFrame,
        monza_cycle_times_op2: pd.DataFrame,
        last_task_minutes: int = 4,
    ) -> Tuple[pd.DataFrame, pd.DataFrame, pd.DataFrame]:
        """
        Preprocesses the cycle times:
            1.) Remove empty rows and columns
            2.) Create new index starting from 1
            3.) Reduce column names to only the size
            4.) Fill the missing values in final inspection with 4 minutes
            5.) Split data for cruciate retaining and posterior stabilizing products

        Args:
            monza_cycle_times_op1 (pd.DataFrame): The OP 1 cycle times data.
            monza_cycle_times_op2 (pd.DataFrame): The OP 2 cycle times data.
            last_task_minutes (int, optional): The duration of the last task. Defaults to 4 minutes.

        Returns:
            Tuple[pd.DataFrame, pd.DataFrame, pd.DataFrame]: The preprocessed PS-, CR-, and OP 2 cycle times.
        """
        monza_cycle_times_op1.columns = monza_cycle_times_op1.iloc[1]
        monza_cycle_times_op1 = monza_cycle_times_op1.iloc[2:, 1:]
        monza_cycle_times_op1.index = range(1, len(monza_cycle_times_op1) + 1)

        def extract_number(s: str) -> str:
            match = re.search(r"\d+N?", s)
            return match.group(0) if match else s

        monza_cycle_times_op1.columns = [extract_number(col) for col in monza_cycle_times_op1.columns]
        monza_cycle_times_op1.loc[7] = monza_cycle_times_op1.loc[7].fillna(last_task_minutes)
        ps_times, cr_times = (
            monza_cycle_times_op1.iloc[:8, 2 : math.ceil(monza_cycle_times_op1.shape[1] / 2) + 1],
            monza_cycle_times_op1.iloc[:8, math.ceil(monza_cycle_times_op1.shape[1] / 2) + 1 :],
        )

        # Debug statement
        logger.info(f"PS times dim.: {ps_times.shape}, CR times dim.: {cr_times.shape}")

        # Convert everything to float
        ps_times = ps_times.astype(float)
        cr_times = cr_times.astype(float)

        # Check if all cycle times are numeric values
        if not all(isinstance(i, (int, float)) for i in ps_times.values.flatten()) or not all(
            isinstance(i, (int, float)) for i in cr_times.values.flatten()
        ):
            logger.warning(
                "[bold red blink]All cycle times should be numeric values. Please check the input data.[/]",
                extra={"markup": True},
            )

        # Define required sizes
        required_sizes = {"1", "2", "3N", "3", "4N", "4", "5N", "5", "6N", "6", "7", "8", "9", "10"}

        # Check if all required sizes are in the columns of both dataframes
        if not required_sizes.issubset(set(cr_times.columns)) or not required_sizes.issubset(
            set(ps_times.columns)
        ):
            logger.warning(
                "[bold red blink]Either cr_times or ps_times is missing some of the sizes in the columns.[/]",
                extra={"markup": True},
            )

        # Operation 2 - set headers
        monza_cycle_times_op2.columns = monza_cycle_times_op2.iloc[1]
        monza_cycle_times_op2 = monza_cycle_times_op2.iloc[2:, 1:6]

        # As per email from Bryan 26/7/24: FPI and RA testing belong to another product group, so they do not need
        # to be considered for our schedule
        monza_cycle_times_op2 = monza_cycle_times_op2[
            ~monza_cycle_times_op2["Operation type"].isin(["FPI", "RA testing "])
        ]

        # Update the index according to the tasks of OP2
        monza_cycle_times_op2.index = range(10, 10 + len(monza_cycle_times_op2))

        return ps_times, cr_times, monza_cycle_times_op2

    @staticmethod
    def get_duration_matrix(
        J: Dict[int, Tuple[str, int]],
        part_id_to_task_seq: Dict[str, List[int]],
        in_scope_orders: pd.DataFrame,
        croom_task_durations: pd.DataFrame,
    ) -> Dict[Tuple[int, int], Any]:
        """
        Gets the duration matrix for the jobs.

        Example:
              dur =  {
                    # (Part, Task): Duration
                    ('MP0389', 1): 162,
                    ('MP0389', 2): 19.8
                }

        Args:
            J (List[List[int]]): The list of jobs.
            part_id_to_task_seq (Dict[str, List[int]]): The dictionary mapping part IDs to their tasks.
            in_scope_orders (pd.DataFrame): The in-scope orders.
            croom_task_durations (pd.DataFrame): The task durations.

        Returns:
            Dict[Tuple[int, int], Any]: The duration matrix.
        """

        # Set the task number as the index
        croom_task_durations.set_index("Task", inplace=True)

        # Remove whitespace from column names
        croom_task_durations.columns = croom_task_durations.columns.str.strip()

        dur = {}
        for job_id, (part_id, due_time) in J.items():
            # Find the corresponding row for the given job_id
            rows = in_scope_orders.loc[in_scope_orders["Job ID"] == job_id]

            if len(rows) > 1:
                logger.warning(f"Multiple rows found for JobID {job_id}. Using the first row.")

            # Extract the first row if needed
            row = rows.iloc[0]

            for task in part_id_to_task_seq[part_id]:
                # Construct the type_size string
                type_size = f"{row['Type']}-{row['Size']}"

                # Determine which DataFrame to use based on the task number
                duration = croom_task_durations.loc[task, type_size] * 12

                # Store the duration in the dictionary with key (part_id, task)
                dur[(job_id, task)] = duration

        return dur

    @staticmethod
    def get_due_date(
        in_scope_orders: pd.DataFrame,
        scheduling_options: dict,
    ) -> deque:
        """
        Gets the due dates for the in-scope orders.

        Args:
            in_scope_orders (pd.DataFrame): The in-scope orders.
            scheduling_options (dict): The scheduling options dictionary containing start date and daily working minutes

        Returns:
            List[int]: The list of due dates in working minutes.
        """

        # Extract base date
        base_date = scheduling_options["start_date"]

        # Extract working minutes per day
        total_minutes = scheduling_options["total_minutes_per_day"]

        due = deque()
        for due_date in in_scope_orders["Due Date "]:
            if pd.Timestamp(base_date) > due_date:
                working_days = -len(pd.bdate_range(due_date, base_date)) * total_minutes
            else:
                working_days = len(pd.bdate_range(base_date, due_date)) * total_minutes
            due.append(working_days)

        # Debug statement
        logger.info(f"Snippet of due: {list(due)[:2]}")

        return due


class JobShop(Job, Shop):
    """
    The JobShop class combines the functionality of the Job and Shop classes.
    The Job class is used to preprocess orders into the correct representation for a genetic algorithm.
    The Shop class is used to create a representation of the factory floor: the machines and the constraints.

    By using the JobShop class all the functionality of the Job and Shop classes can be accessed.
    """

    def __init__(self):
        self.input_repr_dict = None

    def preprocess_orders(self, croom_open_orders: pd.DataFrame) -> pd.DataFrame:
        """
        Preprocesses the open orders by filtering, extracting information, and performing various checks.

        This function performs the following steps:
        1. Filters the open orders to include only in-scope operations for OP 1 and OP 2.
        2. Extracts type, size, orientation, and cementing information from the part description.
        3. Adds an 'operation' column to distinguish between OP 1 and OP 2.
        4. Combines the data for OP 1 and OP 2.
        5. Adds the operation to the custom part ID.
        6. Checks the consistency of part IDs across different operations.
        7. Resets the index of the combined data.
        8. Checks for batch size limits, valid product values, and ensures no products are on hold.

        Args:
            croom_open_orders (pd.DataFrame): The open orders.

        Returns:
            pd.DataFrame: The preprocessed orders.
        """
        in_scope_data_op1 = self.filter_in_scope(croom_open_orders).pipe(self.extract_info)
        in_scope_data_op2 = self.filter_in_scope(croom_open_orders, operation="OP 2").pipe(
            self.extract_info
        )

        # Add an extra column
        in_scope_data_op1["operation"] = "OP1"
        in_scope_data_op2["operation"] = "OP2"

        # Combine both Operation 1 and Operation 2 data
        in_scope_data = pd.concat([in_scope_data_op1, in_scope_data_op2], axis=0)

        # Add the operation to the custom part id
        in_scope_data["Custom Part ID"] = (
            in_scope_data["Custom Part ID"] + "-" + in_scope_data["operation"]
        )

        if not len(in_scope_data) == (len(in_scope_data_op1) + len(in_scope_data_op2)):
            logging.warning(
                f"Length of concatenated data: {len(in_scope_data)}, "
                f"while length of OP 1 data: {len(in_scope_data_op1)}, "
                f"and length of OP 2 data: {len(in_scope_data_op2)}"
            )

        # Check if the custom part ID is in the correct format
        pattern = re.compile(r"^(LEFT|RIGHT)-(PS|CR)-([1-9]|10)N?-(CLS|CTD)-(OP1|OP2)$")
        for index, row in in_scope_data.iterrows():
            custom_part_id = row["Custom Part ID"]
            assert isinstance(
                custom_part_id, str
            ), f"Custom Part ID is not a string for job {row['Job ID']}: {custom_part_id}."
            assert pattern.match(
                custom_part_id
            ), f"Invalid Custom Part ID format for job {row['Job ID']}: {custom_part_id}."

        # Check if all part IDs are consistent across different operations
        self.check_part_id_consistency(in_scope_data)

        # Reset index
        in_scope_data.reset_index(inplace=True, drop=True)

        # Check batch size limit
        for index, row in in_scope_data.iterrows():
            assert (
                row["Production Qty"] <= 12
            ), f"Production Qty exceeds limit for job {row['Job ID']}: {row['Production Qty']}."
            assert (
                row["Production Qty"] > 0
            ), f"Production Qty is nonsensical for job {row['Job ID']}: {row['Production Qty']}."

        # Check in-scope orders
        valid_substrings = ["OP 1", "OP 2", "ATT Primary"]
        for index, row in in_scope_data.iterrows():
            assert any(
                substring in row["Part Description"] for substring in valid_substrings
            ), f"Invalid product value found for job {row['Job ID']}: {row['Part Description']}."

        # Check no products on hold
        for index, row in in_scope_data.iterrows():
            assert not row[
                "On Hold?"
            ], f"On Hold? is not False for job {row['Job ID']}: {row['On Hold?']}."

        return in_scope_data

    @staticmethod
    def build_changeover_compatibility(
        croom_processed_orders: pd.DataFrame,
        size_categories_cr: Dict[str, List[str]],
        size_categories_ps: Dict[str, List[str]],
    ) -> Dict[str, deque]:
        """
        Build a compatibility dictionary for changeovers between different operations (OP1 and OP2).

        The compatibility rules are:
        - For OP1: Parts are compatible if they have the exact same size and cementing status.
        - For OP2: Parts are compatible if they belong to the same type (CR or PS) and size category.
                   For PS type, they must also have the same cementing status.

        Args:
            croom_processed_orders (pd.DataFrame): DataFrame containing the processed orders with columns
                                                   'Size', 'Orientation', 'Type', 'Cementless', and 'operation'.
            size_categories_cr (Dict[str, List[str]]): Size categories for CR type.
            size_categories_ps (Dict[str, List[str]]): Size categories for PS type.

        Returns:
            Dict[str, List[str]]: A dictionary where each key is a part ID and the value is a list of compatible part IDs.
        """

        # Extract unique values for attributes from the DataFrame
        sizes = croom_processed_orders["Size"].unique()
        orientations = croom_processed_orders["Orientation"].unique()
        types = croom_processed_orders["Type"].unique()
        cementing_methods = croom_processed_orders["Cementless"].unique()
        operations = croom_processed_orders["operation"].unique()

        # Helper function to determine the size category based on type
        def get_size_category(size: str, prod_type: str, cementing: str) -> Union[str, None]:
            if prod_type == "PS" and cementing == "CLS":
                size_categories = size_categories_ps
            else:
                size_categories = size_categories_cr

            for category, cat_sizes in size_categories.items():
                if size in cat_sizes:
                    return category
            return None

        # Generate all possible part IDs
        part_ids = [
            f"{orientation}-{prod_type}-{size}-{cementing}-{op}"
            for orientation, prod_type, size, cementing, op in itertools.product(
                orientations, types, sizes, cementing_methods, operations
            )
        ]

        # Create the combined compatibility dictionary
        combined_compatibility_dict = {}

        for part_id in part_ids:
            # Split the part ID into its components
            orientation, prod_type, size, cementing, op = part_id.split("-")
            size_category = get_size_category(size, prod_type, cementing)

            # Initialize a list to hold compatible parts for the current part ID
            compatible_parts = deque()

            for other_part_id in part_ids:
                # Skip if comparing the part ID with itself
                if other_part_id == part_id:
                    continue

                # Split the other part ID into its components
                (
                    other_orientation,
                    other_type,
                    other_size,
                    other_cementing,
                    other_op,
                ) = other_part_id.split("-")
                other_size_category = get_size_category(other_size, other_type, other_cementing)

                # Compatibility rules for OP1
                if op == "OP1" and other_op == "OP1":
                    if size == other_size and cementing == other_cementing:
                        compatible_parts.append(other_part_id)

                # Compatibility rules for OP2
                elif op == "OP2" and other_op == "OP2":
                    if type == other_type and size_category == other_size_category:
                        if type == "CR" or (type == "PS" and cementing == other_cementing):
                            compatible_parts.append(other_part_id)

            # Assign the list of compatible parts to the current part ID in the dictionary
            combined_compatibility_dict[part_id] = compatible_parts

        return combined_compatibility_dict

    def build_ga_representation(
        self,
        croom_processed_orders: pd.DataFrame,
        croom_task_durations: pd.DataFrame,
        task_to_machines: Dict[int, List[int]],
        scheduling_options: dict,
        machine_dict: Dict[int, str],
    ) -> Dict[str, any]:
        """
        Builds the GA input data.

        Args:
            croom_processed_orders (pd.DataFrame): The processed orders.
            croom_task_durations (pd.DataFrame): The task durations.
            task_to_machines (Dict[int, List[int]]): The task to machines dictionary.
            scheduling_options (dict): The scheduling options.
            machine_dict (Dict[int, str]): The machine dictionary.

        Returns:
            Dict[str, any]: The GA representation.
        """
        J = self.create_jobs(croom_processed_orders, scheduling_options)
        J_op_2 = self.create_jobs(croom_processed_orders, scheduling_options, operation="OP 2")

        # Combine jobs from both operations (Operation 1 and Operation 2) into one list of jobs (J)
        J.update(J_op_2)
        part_id_to_task_seq = self.create_part_id_to_task_seq(croom_processed_orders)
        M = self.create_machines(machine_dict)
        dur = self.get_duration_matrix(
            J, part_id_to_task_seq, croom_processed_orders, croom_task_durations
        )

        input_repr_dict = {
            "J": J,
            "part_to_tasks": part_id_to_task_seq,
            "M": M,
            "dur": dur,
            "task_to_machines": task_to_machines,
        }

        return input_repr_dict

    @staticmethod
    def generate_arbor_mapping(input_repr_dict, cemented_arbors, cementless_arbors):
        # Initialize the dictionary to store the results
        arbor_mapping = {}

        # Extract part_ids from class attribute
        part_ids = [part_id for part_id, _ in input_repr_dict["J"].values()]

        # Filter and process part IDs
        for part_id in part_ids:
            if part_id.endswith("OP1"):
                # Extract components
                orientation, type_id, size, cement_type, operation = part_id.split("-")

                # Determine the correct arbor number based on cement type and size
                if cement_type == "CTD":
                    arbor_number = cemented_arbors.get(size)
                elif cement_type == "CLS":
                    arbor_number = cementless_arbors.get(size)
                else:
                    arbor_number = None

                # Add to the dictionary
                if arbor_number:
                    arbor_mapping[part_id] = arbor_number

        return arbor_mapping


class GeneticAlgorithmScheduler:
    """
    Contains all functions to run a genetic algorithm for a flexible job shop scheduling problem (FJSSP):
    - Initialize population
    - Evaluate fitness
    - Crossover/Offspring
    - Mutation (Currently not implemented)
    - Run

    Additional utility and helper functions are available.
    """

    def __init__(self):
        self.J = None
        self.M = None
        self.dur = None
        self.task_to_machines = None
        self.n = None
        self.n_e = None
        self.n_c = None
        self.P = None
        self.start_date = None
        self.scores = None
        self.day_range = None
        self.part_to_tasks = None
        self.best_schedule = None
        self.working_minutes_per_day = None
        self.total_minutes_per_day = None
        self.drag_machine_setup_time = None
        self.change_over_time_op1 = None
        self.change_over_time_op2 = None
        self.change_over_machines_op1 = None
        self.change_over_machines_op2 = None
        self.cemented_only_haas_machines = None
        self.non_slack_machines = None
        self.compatibility_dict = None
        self.arbor_dict = None
        self.ghost_machine_dict = None
        self.cemented_arbors = None
        self.arbor_quantities = None
        self.urgent_orders = None
        self.urgent_multiplier = None
        self.max_iterations = None
        self.task_time_buffer = None

    def adjust_start_time(self, start: float, task: int = None) -> float:
        """
        Adjusts the start time to ensure it falls within working hours. If the start time is outside the
        working hours, it is pushed to the start of the next working day. Additionally, if the start time
        falls on a weekend, it is pushed to the following Monday. For tasks 17 and 42, the first hour of
        each day is not available.

        Args:
            start (float): The initial start time in minutes from the reference start date.
            task (int): The task number as in parameters task_to_machines dictionary.

        Returns:
            float: The adjusted start time in minutes from the reference start date.
        """
        # Convert start_date to datetime object
        starting_date: datetime = datetime.fromisoformat(self.start_date)

        # Determine the current day cycle start time in minutes
        current_day_start: float = (start // self.total_minutes_per_day) * self.total_minutes_per_day

        # Adjust if start time is outside of working hours
        if start >= current_day_start + self.working_minutes_per_day:
            if task in [17, 42]:
                start = current_day_start + self.total_minutes_per_day + 60
            else:
                start = current_day_start + self.total_minutes_per_day

        # Determine the adjusted start date and time
        actual_start_datetime: datetime = starting_date + timedelta(minutes=start)

        # Adjust for weekends
        while True:
            weekday = actual_start_datetime.weekday()

            if weekday == 6:  # Sunday
                # Push to Monday morning
                start += self.total_minutes_per_day
            elif weekday == 5:  # Saturday
                if task not in [1, 30]:  # If not task type 1, push to Monday
                    start += self.total_minutes_per_day * 2
                else:
                    break  # Task type 1 can stay on Saturday
            else:
                break  # It's a weekday, no adjustment needed

            actual_start_datetime = starting_date + timedelta(minutes=start)

        return start

    def find_avail_m(self, start: int, job_id: int, task_id: int, after_hours_starts: int = 0) -> int:
        """
        Finds the next available time for a machine to start a task, considering the working day duration.
        Add 'task_time_buffer' between each task on a machine as switching time.

        Args:
            start (int): The starting time in the schedule in minutes.
            job_id (int): The index of the job in the job list.
<<<<<<< HEAD
            task_id (int): The task number within the job.
            after_hours_starts (int): The number of jobs that can start after working hours.
=======
            task (int): The task number within the job.
            after_hours_starts (int): The number of task starts on a machine after working hours.
>>>>>>> 51b6d00e

        Returns:
            int: The next available time for the machine to start the task.
        """

        # Extract part_id
        part_id, _ = self.J[job_id]

        # Duration of the task
        duration = self.dur[(job_id, task_id)]
        # Calculate next available time after the task and buffer
        next_avail_time = start + duration + self.task_time_buffer

        # Start date
        starting_date = datetime.fromisoformat(self.start_date)

        if task_id in [1, 30]:  # Task 1, 30 corresponds to HAAS machines
            if (
                after_hours_starts < 3
            ):  # Message from Bryan: 3 batches (36 parts total) can be preloaded in HAAS
                actual_start_datetime = starting_date + timedelta(minutes=next_avail_time)
                weekday = actual_start_datetime.weekday()
                time_in_day = actual_start_datetime.time()

                # If the start time is Sunday or Saturday after 7PM, push to next working day
                if weekday == 6 or (
                    weekday == 5 and time_in_day >= datetime.strptime("19:00", "%H:%M").time()
                ):
                    return int(self.adjust_start_time(next_avail_time))
                else:
                    return next_avail_time
            else:
                if next_avail_time >= self.adjust_start_time(next_avail_time, task_id):
                    return next_avail_time
                else:
                    return (
                        self.adjust_start_time(next_avail_time, task_id) // self.total_minutes_per_day
                    ) * self.total_minutes_per_day
        else:
            # For other tasks, ensure they are scheduled during working hours
            next_avail_time = self.adjust_start_time(next_avail_time, task_id)

            # Determine if next_avail_time needs to be adjusted further for working hours
            day_offset = (next_avail_time // self.total_minutes_per_day) * self.total_minutes_per_day
            time_in_day = next_avail_time % self.total_minutes_per_day

            if time_in_day >= self.working_minutes_per_day:
                next_avail_time = day_offset + self.total_minutes_per_day
            elif time_in_day < 0:
                next_avail_time = day_offset

            return next_avail_time

    def adjust_changeover_finish_time(self, start_time: float) -> float:
        """
        Adjusts the changeover start time to ensure it completes before the working day ends.

        If the start time is after the last valid time in the working day, it will be pushed to the next working day.

        Args:
        start_time (float): The original changeover start time in minutes.

        Returns:
        float: The adjusted changeover start time.
        """
        # Calculate the valid start time window
        changeover_duration = self.change_over_time_op1
        valid_start_window_end = self.working_minutes_per_day - changeover_duration

        # Check if the start time is within the valid start window
        if (
            start_time
            < (start_time // self.total_minutes_per_day) * self.total_minutes_per_day
            + valid_start_window_end
        ):
            return start_time
        else:
            # If not, move to the start of the next working day
            next_working_day_start = (
                start_time // self.total_minutes_per_day
            ) * self.total_minutes_per_day + self.total_minutes_per_day

            # Adjust for weekends
            starting_date = datetime.fromisoformat(self.start_date)
            next_start_datetime = starting_date + timedelta(minutes=next_working_day_start)
            while next_start_datetime.weekday() >= 5:  # 5 is Saturday, 6 is Sunday
                next_working_day_start += self.total_minutes_per_day
                next_start_datetime = starting_date + timedelta(minutes=next_working_day_start)

            return next_working_day_start

    def count_arbor_frequencies(self) -> Counter:
        """
        Counts the frequency of each arbor used for parts that require the 'OP1' operation.

        This method:
        1. Extracts the arbor values associated with each part ID that ends with 'OP1'.
        2. Uses the Counter class to count how often each arbor appears in the list.

        Returns:
            Counter: A Counter object where keys are arbor numbers and values are their corresponding frequencies.
        """

        # Step 1: Extract the arbor values for each part_id that ends with 'OP1'
        # We use a nested list comprehension to filter part_ids that end with 'OP1' after first extracting part_ids
        # from self.J, and then use the arbor_dict to get the corresponding arbor value.
        jobs_per_arbor = [
            self.arbor_dict.get(part_id)
            for part_id in [part_id for part_id, _ in self.J.values()]
            if part_id.endswith("OP1")
        ]

        # Step 2: Use Counter to count the frequencies of each arbor value
        # Counter will create a dictionary-like object where the keys are arbor numbers
        # and the values are the counts of how often they appear in the jobs_per_arbor list.
        arbor_frequency = Counter(jobs_per_arbor)

        return arbor_frequency

    def assign_arbors_to_machines(self, arbor_frequency: Counter) -> Dict[str, List[int]]:
        """
        Assigns arbors to machines based on their frequency and type (cemented or cementless).

        This method:
        1. Initializes an empty assignment dictionary where each arbor is associated with a list of machines.
        2. Iterates over the arbors, checking if they are cemented or cementless.
        3. Assigns each arbor to a set number of machines, based on the number of arbors of that type that are available.
        4. Cementless arbors can be assigned to machines [1, 2, 3, 4, 5, 6] while cemented arbors are limited to machines [1, 2, 3].
        5. The method uses a random choice mechanism to vary the machines to which arbors are assigned.

        Args:
            arbor_frequency (Counter): A Counter object with arbors as keys and their frequency of use as values.

        Returns:
            Dict[str, List[int]]: A dictionary where the keys are arbor numbers and the values are lists of machine numbers to which they are assigned.
        """

        # Initialize the assignment dictionary
        arbor_to_machines = {arbor: [] for arbor in arbor_frequency}

        # Initialize indices for cementless and cemented machines
        machine_index_cementless = 0
        machine_index_cemented = 0

        # Initialize machine lists
        machines_cementless = self.change_over_machines_op1
        machines_cemented = list(reversed(self.cemented_only_haas_machines))

        # Randomly select machines
        # For cementless: [1, 2, 3, 4, 5, 6], [1, 2, 3, 4, 5], [1, 2, 3, 4],
        # The latter options have fewer machines but also less overlap with cemented machines
        selected_machines_cls = random.choice(
            [machines_cementless, machines_cementless[:-1], machines_cementless[:-2]]
        )
        selected_machines_ctd = random.choice([machines_cemented, machines_cemented[:-1]])

        for arbor, frequency in arbor_frequency.items():
            # Create a boolean for the cemented status
            cemented = arbor in self.cemented_arbors.values()

            # Determine if the arbor is cementless or cemented based on its number
            if not cemented:
                # Cementless arbors
                # Randomly select all: [1, 2, 3, 4, 5, 6], first five: [1, 2, 3, 4, 5], or first four: [1, 2, 3, 4],
                # Selecting less will lead to less overlap with cemented arbors
                machines = selected_machines_cls
                machine_index = machine_index_cementless
            else:
                # Cemented arbors
                # Randomly select from cemented machines: [6, 5, 4], [6, 5]
                machines = selected_machines_ctd
                machine_index = machine_index_cemented

            # Determine how many of this type of arbor there are and then randomly determine how many
            # machines should be assigned this type e.g. if there are 2 of this type assign either 1 or 2
            num_machines_to_assign = random.randint(1, self.arbor_quantities[arbor])

            # Assign the arbor to the appropriate number of machines
            for _ in range(num_machines_to_assign):
                arbor_to_machines[arbor].append(machines[machine_index])
                machine_index = (machine_index + 1) % len(machines)

            # Update the machine index for the next iteration
            if not cemented:
                machine_index_cementless = machine_index
            else:
                machine_index_cemented = machine_index

        return arbor_to_machines

    def pick_early_machine(
        self,
        task_id: int,
        avail_m: Dict[int, int],
        random_roll: float,
        prob: float = 0.75,
    ) -> int:
        """
        Selects a machine for the given task based on availability and compatibility.
        There is a chance of 'prob' to select the machine that comes available earliest,
        otherwise a random machine is picked.

        Parameters:
        [- job_id (int): ID of the job.] No longer needed
        - task (int): Index of the task within the job.
        - avail_m (Dict[int, int]): A dictionary with machine IDs as keys and their available times as values.
        - random_roll (float): A random number to decide the selection strategy.
        - prob (float): Probability to pick the earliest available compatible machine.

        Returns:
        - int: The selected machine ID.
        """
        compat_with_task = self.task_to_machines[
            task_id
        ]  # A list of machines that are compatible with this task

        if random_roll < prob:
            m = min(compat_with_task, key=lambda x: avail_m.get(x))
        else:
            m = random.choice(compat_with_task)

        return m

    def slack_window_check(self, slack: Tuple[float, float], m: int) -> Optional[Tuple[float, float]]:
        """
        Check and adjust a given slack time window to ensure it falls within valid working hours.

        Args:
            slack (Tuple[float, float]): A tuple containing the start and end times of the slack window.
            m (int): The machine identifier.

        Returns:
            Optional[Tuple[float, float]]: The adjusted slack window if valid, or None if invalid.

        The function operates as follows:
        1. Extracts the start and end times from the slack tuple.
        2. Validates that both times are floats.
        3. Calculates the current working day's start and end times based on the total minutes per day and working minutes per day.
        4. Checks if the start time falls within the valid working window.
        5. Adjusts the end time if it exceeds the valid working window.
        6. Checks if the adjusted end time falls within the valid working window.
        7. Returns the adjusted slack window if valid, otherwise returns None.
        """

        start_time, end_time = slack

        # Check if the times are valid floats
        assert isinstance(start_time, (int, float)) and isinstance(
            end_time, (int, float)
        ), f"Expected numeric type for start- and end time, received: {start_time}, {end_time}"

        # One hour warm-up time for the nutshell drag, else 0
        start_add = 60 if m == 51 else 0

        # Determine the window in which the start_time falls
        # start_add is used to cancel slack_windows that use the first hour of the day for nutshell drag tasks
        window_start = (
            start_time // self.total_minutes_per_day
        ) * self.total_minutes_per_day + start_add
        window_end = window_start + self.working_minutes_per_day

        # Check if the start_time is within the valid window
        if start_time < window_start or start_time >= window_end:
            return None

        # Adjust the end_time if it exceeds the valid window
        if end_time > window_end:
            end_time = window_end

        # Check if the end_time falls within the valid window
        if end_time <= window_start or end_time > window_end:
            return None

        return start_time, end_time

    def count_after_hours_start(self, P_j: deque, m: int, start: int) -> int:
        """
        Counts the number of tasks in the schedule `P_j` where the machine `m` is used
        and the start time is within dynamically calculated threshold limits based on `start`.

        Parameters:
        P_j (deque of tuples): The schedule list where each tuple has the following format:
                               (job_idx, task_num, m, start, duration, task_idx, part_id)
        m (int): The machine identifier to filter by.
        start (int): The start time to determine the threshold range.

        Returns:
        int: The count of tasks where `m == m` and the start time falls within the calculated threshold range.
        """

        # Calculate the threshold limits only once
        multiplier = (start // self.total_minutes_per_day) + 1
        threshold_lower = (multiplier - 1) * self.total_minutes_per_day + self.working_minutes_per_day
        threshold_upper = multiplier * self.total_minutes_per_day

        # Use sum with a generator expression to count the filtered tasks without creating a list
        return sum(1 for task in P_j if task[2] == m and threshold_lower < task[3] < threshold_upper)

    def get_preferred_machines(
        self,
        compat_task_0: List[int],
        product_m: Dict[int, int],
        job_id: int,
        fixture_to_machine_assignment: Dict[str, List[int]],
    ) -> List[int]:
        """
        Get the preferred machines for a given task based on the compatibility, product ID, job index,
        and fixture to machine assignment.

        Args:
            compat_task_0 (List[int]): A list of machines that can process the task.
            product_m (Dict[int, int]): A dictionary mapping machines to product IDs.
            job_id (int): The ID-number of the job.
            fixture_to_machine_assignment (Dict[str, List[int]]): A dictionary mapping fixtures to machines.

        Returns:
            List[int]: A list of preferred machines for the given task.
        """

        # Extract the job id
        part_id, _ = self.J[job_id]

        # Find preferred machines
        # 1.) Machines that processed the exact part_id
        # 2.) Machines that processed a compatible part_id
        # Machines that have not processed anything yet
        preferred_machines = [
            machine
            for machine in compat_task_0
            if product_m[machine] == 0 or product_m[machine] == part_id
        ]

        # Extract the appropriate arbor from custom part ID
        arbor = self.arbor_dict[part_id]

        # Extract the valid machines from the fixture_to_machine_assignment
        valid_machines = fixture_to_machine_assignment[arbor]

        # Filter the preferred machines to only include those that are valid for the current arbor
        preferred_machines = [machine for machine in preferred_machines if machine in valid_machines]

        # If no preferred machines are found, use the valid machines for the current arbor
        if not preferred_machines:
            preferred_machines = valid_machines

        # Return the preferred machines
        return preferred_machines

    @staticmethod
    def update_ghost_machine_slack(
        ghost_machine_dict: Dict[int, int],
        slack_m: Dict[int, deque],
        m: int,
        start: float,
        current_task_dur: float,
        part_id: str,
    ) -> None:
        """
        Updates the slack time for the ghost machine associated with the given machine.
        Tasks on the ghost machine must run simultaneously with the real machine.
        Together, this represents running two batches on a single machine.
        Hence, for ghost machines the slack is defined as the actual running time of the task on the given machine.

        Args:
            ghost_machine_dict (Dict[int, int]): Dictionary mapping real machines to their ghost machines.
            slack_m (Dict[int, deque]): Dictionary mapping machines to their slack windows.
            m (int): The machine identifier.
            start (float): The start time of the task.
            current_task_dur (float): The duration of the current task.
            part_id (str): The part ID of the current task.
        """
        ghost_m = ghost_machine_dict.get(m)
        if ghost_m is not None:
            # The 'slack' of the ghost machine is defined as the actual running time of real task
            # Part_id must be added to the tuple for the ghost machine logic
            # NOTE: slack_window_check not required for ghost machines; it is already ensured that working hours
            # are respected for the real machine and task
            slack_window_upd = (start, start + current_task_dur, part_id)

            if slack_window_upd:
                slack_m[ghost_m].append(slack_window_upd)

    def nutshell_warmup(self, m: int, start: Union[int, float]) -> Union[int, float]:
        """
        Adjusts the start time to ensure it does not fall within the first hour of the working day.

        This method checks if the given start time falls within the first hour of the working day.
        If it does, the start time is adjusted to the start of the next hour.

        Args:
            m (int): The machine identifier.
            start (Union[int, float]): The initial start time in minutes from the reference start date.

        Returns:
            Union[int, float]: The adjusted start time in minutes from the reference start date.
        """
        # If the machine is nutshell drag
        if m == 51:
            time_in_day = start % self.total_minutes_per_day

            if time_in_day < 60:
                start += 60 - time_in_day

        return start

    def slack_logic(
        self,
        m: int,
        avail_m: Dict[int, int],
        slack_m: Dict[Any, deque],
        slack_time_used: bool,
        previous_task_start: float,
        previous_task_dur: float,
        current_task_dur: float,
        part_id: str,
        changeover_duration: int = 0,
    ):
        """
        Determine the start time for a task on a machine, considering machine availability and existing slack time.
        Slack time is defined as gaps between two tasks schedule on the same machine, which can be used to plan
        new tasks. Without this function, this 'slack time' remains unused, and new tasks are always planned after
        the latest task that was scheduled on the machine.

        There is some special logic for ghost machines. Ghost machines are used to represent a second batch running
        on a machine that can simultaneously handle two batches without an increase in running time.

        Args:
            m (int): The machine identifier.
            avail_m (Dict[int, int]): Dictionary mapping machine IDs to their available times.
            slack_m (Dict[int, List]): Dictionary mapping machine IDs to their slack windows (tuples of start and end times).
            slack_time_used (bool): Flag indicating whether slack time has been used.
            previous_task_start (float): The start time of the previous task.
            previous_task_dur (float): The duration of the previous task.
            current_task_dur (float): The duration of the current task.
            part_id (str): The part ID of the current task.
            changeover_duration (int): Changeover duration in whole minutes.

        Returns:
            Tuple[float, bool, m]: A tuple containing the determined start time for the current task, a boolean indicating
            whether slack time was used, and the machine identifier.

        The function operates as follows:
        1. Initializes the `start` variable to `None`.
        2. Checks if the previous task ends after the machine becomes available. If so:
            - Sets `start` to the completion time of the previous task.
            - Adds a slack window representing the time between the machine becoming available and the new task's start time.
            - Adds ghost machine slack if applicable.
        3. If the previous task does not overlap the machine's availability:
            - Iterates over existing slack windows for the machine.
            - Checks if the task can fit within any slack window:
                - Sets `start` to the later of the slack window's start or the previous task's end.
                - Removes the used slack window.
                - Adds new slack windows for any remaining time before or after the task within the original slack window.
                - Adds ghost machine slack if applicable.
                - Sets `slack_time_used` to `True` if a slack window is used.
        4. If no slack time is used, sets `start` to the machine's available time.
            - Adds ghost machine slack if applicable.
        5. Logs a warning if no valid start time is determined.
        6. Returns the `start` time and the `slack_time_used` flag.
        """

        # Initialize start variable
        start = None

        # Define previous task finish
        previous_task_finish = previous_task_start + previous_task_dur

        # If the previous task is completed later than the new machine comes available
        if previous_task_finish > avail_m[m]:
            # Start time is the completion of the previous task of the job in question
            start = self.adjust_start_time(
                previous_task_finish + changeover_duration + self.task_time_buffer
            )

            # Difference between the moment the machine becomes available and the new tasks starts is slack
            # e.g.: machine comes available at 100, new task can only start at 150, slack = (100, 150)
            # We subtract changeover_duration, because even though the task actually starts later,
            # the changeover_duration cannot be used for a different task
            slack_window_upd = self.slack_window_check(
                (avail_m[m], start - changeover_duration - self.task_time_buffer), m
            )

            if slack_window_upd and m not in self.non_slack_machines:
                slack_m[m].append(slack_window_upd)

            start = self.nutshell_warmup(m, start)

            # If the machine has a ghost machine, we can define the real running time of the original/main machine
            # as slack on the ghost machine
            self.update_ghost_machine_slack(
                self.ghost_machine_dict, slack_m, m, start, current_task_dur, part_id
            )

        else:
            # Find corresponding ghost machine to currently selected machine
            ghost_m = self.ghost_machine_dict.get(m)
            # If a ghost machine is available, we check the slack of the ghost machine
            if ghost_m:
                for unused_time in slack_m[ghost_m]:
                    # Ghost machines require equal start and end times and matching part_id to the paired machine
                    # The third field in the tuple `unused_time[2]` contains the part_id
                    if (unused_time[0] >= previous_task_finish) and (
                        unused_time[0] + current_task_dur
                    ) <= unused_time[1]:
                        # For a ghost machine start time must be equal to the start of a task on the paired machine
                        start = unused_time[0]

                        # Remove the slack period if it has been used
                        slack_m[ghost_m].remove(unused_time)

                        # Switch the machine that is being used to the ghost machine
                        m = ghost_m

                        # Slack time has been used
                        slack_time_used = True

                        # Stop searching if a suitable slack window has been found
                        break

            # If there is no ghost machine, start time will still be undefined
            if start is None:
                # Loop over slack in this machine
                for unused_time in slack_m[m]:
                    # If the unused time + duration of task is less than the end of the slack window
                    if (
                        max(unused_time[0], previous_task_finish)
                        + changeover_duration
                        + current_task_dur
                        + self.task_time_buffer
                    ) <= unused_time[1]:
                        # New starting time is the largest of the beginning of the slack time or the time when the
                        # previous task of the job is completed
                        # Task can only start once changeover is completed
                        start = (
                            max(unused_time[0], previous_task_finish)
                            + changeover_duration
                            + self.task_time_buffer
                        )

                        # Remove the slack period if it has been used
                        slack_m[m].remove(unused_time)

                        # If the main machine task is scheduled to run during slack_time, we can again create a slack
                        # window for the ghost machine during the run-time of the task
                        self.update_ghost_machine_slack(
                            self.ghost_machine_dict, slack_m, m, start, current_task_dur, part_id
                        )

                        # We add the remaining time between when the task finishes and the end of the slack window
                        # as a new slack window
                        # e.g.: original slack = (100, 150), task planned now takes (110, 130), new slack = (130, 150)
                        # changeover_duration must be added because it delays the task
                        slack_window_upd = self.slack_window_check(
                            (
                                (
                                    max(unused_time[0], previous_task_finish)
                                    + changeover_duration
                                    + current_task_dur
                                    + self.task_time_buffer
                                ),
                                unused_time[1],
                            ),
                            m,
                        )

<<<<<<< HEAD
                        if slack_window_upd and m not in self.non_slack_machines:
=======
                        if (
                            slack_window_upd
                            and slack_window_upd[1] - slack_window_upd[0] >= self.task_time_buffer
                        ):
>>>>>>> 51b6d00e
                            slack_m[m].append(slack_window_upd)

                        # Append another slack window if previous start was not at the beginning of the slack window,
                        # in this case there is still some time between when the machine comes available and when the
                        # task starts
                        # e.g. original slack = (100, 150), task planned now takes (110, 130), new slack = (100, 110)
                        # We subtract changeover_duration, because even though the task actually starts later,
                        # the changeover_duration cannot be used for a different task
                        if start == (previous_task_finish + changeover_duration + self.task_time_buffer):
                            slack_window_upd = self.slack_window_check(
                                (unused_time[0], previous_task_finish), m
                            )

                            # Do not append slack windows smaller than a few minutes
                            if (
                                slack_window_upd
                                and slack_window_upd[1] - slack_window_upd[0] >= self.task_time_buffer
                            ):
                                slack_m[m].append(slack_window_upd)

                        slack_time_used = True
                        # break the loop if a suitable start time has been found in the slack
                        break

            # If slack time is not used, start when the machine becomes available
            if not slack_time_used:
                start = self.adjust_start_time(avail_m[m] + changeover_duration)

                # Check if nutshell warmup time is applicable
                start = self.nutshell_warmup(m, start)

                # Again, if the machine has a ghost machine, we can define the real running time of the task
                # on the original/main machine as slack on the ghost machine
                self.update_ghost_machine_slack(
                    self.ghost_machine_dict, slack_m, m, start, current_task_dur, part_id
                )

        if start is None:
            logger.warning("No real start time was defined!")

        return start, slack_time_used, m

    def generate_individual(
        self, arbor_frequencies: Counter
    ) -> Deque[Tuple[int, int, int, float, float, int, str]]:
        """
        Generates an individual production schedule.

        This function:
        1. Initializes machine availability, slack times, and product assignments.
        2. Randomly shuffles or sorts the job list based on a random roll.
        3. Iterates over the jobs and their tasks to assign them to machines.
        4. Applies slack logic to optimize task start times and machine usage.
        5. Handles changeover times and updates machine availability accordingly.

        Args:
            arbor_frequencies (Counter): A Counter object with arbors as keys and their frequency of use as values.

        Returns:
            Deque[Tuple[int, int, int, float, float, int, str]]: A deque of tuples representing the production schedule.
            Each tuple contains:
                - job_id (int): The ID of the job.
                - task_id (int): The ID of the task.
                - m (int): The machine ID.
                - start (float): The start time of the task.
                - duration (float): The duration of the task.
                - 0 (int): Placeholder for future use.
                - part_id (str): The part ID associated with the task.
        """
        # Initialize machine availability, slack times, and product assignments
        avail_m = {m: 0 for m in self.M}
        slack_m = {m: deque() for m in self.M}
        product_m = {m: 0 for m in self.M}
        changeover_finish_time = deque([0])
        P_j = deque()

        # Create a temporary list of job IDs and determine the fixture to machine assignment
        J_temp = list(self.J.keys())
        random_roll = random.random()
        fixture_to_machine_assignment = self.assign_arbors_to_machines(arbor_frequencies)

<<<<<<< HEAD
        # Randomly shuffle or sort the job list based on the random roll
        if random_roll < 0.6:
            random.shuffle(J_temp)
        elif random_roll < 0.7:
            J_temp.sort(key=lambda x: self.J[x][0])
        elif random_roll < 0.8:
            J_temp.sort(key=lambda x: self.J[x][1], reverse=True)
=======
        # Based on the random number we either randomly shuffle or apply some sorting logic
        random.shuffle(J_temp)
        if random_roll < 0.3:
            pass  # Already shuffled
        elif random_roll < 0.6:
            # The original shuffle determines the relative order of products with the same part ID
            J_temp.sort(
                key=lambda x: self.J[x][0][::-1], reverse=random.choice([True, False])
            )  # Sort on the part ID
        elif random_roll < 0.7:
            J_temp.sort(key=lambda x: self.J[x][1], reverse=True)  # Sort on the due time
>>>>>>> 51b6d00e
        elif random_roll < 0.9:
            J_temp.sort(
                key=lambda x: (self.J[x][0][::-1], self.J[x][1]), reverse=random.choice([True, False])
            )
        else:
            # Shuffle and then bring urgent orders to the front
            random.shuffle(J_temp)
            for job in self.urgent_orders:
                J_temp.remove(job)
                J_temp.append(job)

        # Iterate over the jobs and their tasks
        while J_temp:
            job_id = J_temp.pop()
            part_id, _ = self.J[job_id]

            for task_id in self.part_to_tasks[part_id]:
                random_roll = random.random()
                slack_time_used = False

                if task_id in [1, 30]:  # Task 1, 30 corresponds to HAAS machines
                    compat_task_0 = self.task_to_machines[task_id]

                    # Find preferred machines; machines that require no changeover
                    preferred_machines = self.get_preferred_machines(
                        compat_task_0, product_m, job_id, fixture_to_machine_assignment
                    )

                    # Select the machine based on availability or randomly
                    m = (
                        min(preferred_machines, key=lambda x: avail_m.get(x))
                        if random_roll < 0.5
                        else random.choice(preferred_machines)
                    )
<<<<<<< HEAD
                    # Determine the start time based on product compatibility
                    if (
                        product_m.get(m) == 0
                        or product_m.get(m) == part_id
                        or product_m.get(m) in self.compatibility_dict[part_id]
                    ):
=======
                    if product_m.get(m) == 0 or product_m.get(m) == part_id:
>>>>>>> 51b6d00e
                        start = avail_m[m]
                    else:
                        start = (
                            self.adjust_changeover_finish_time(
                                # Maximum is taken of the last changeover finish time and the machine availability
                                avail_m[m]
                                + max((changeover_finish_time[-1] - avail_m[m]), 0)
                            )
                            + self.change_over_time_op1
                        )
                        changeover_finish_time.append(start)

                else:
                    # For other tasks, pick the earliest available machine
                    m = self.pick_early_machine(task_id, avail_m, random_roll)

                    # Initialize changeover duration as 0 (this will apply in most cases)
                    changeover_duration = 0

                    # Dynamically define changeover time for specific machines
                    if m in self.change_over_machines_op2:
                        if (
<<<<<<< HEAD
                            product_m.get(m) == 0
                            or product_m.get(m) == part_id
                            or product_m.get(m) in self.compatibility_dict[part_id]
                        ):
=======
                            product_m.get(m) == 0 or product_m.get(m) == part_id
                        ):  # Previous part was the same or compatible, or there wasn't a previous part
>>>>>>> 51b6d00e
                            changeover_duration = self.drag_machine_setup_time
                        else:
                            changeover_duration = self.change_over_time_op2

                    # Apply slack logic to determine the start time
                    start, slack_time_used, m = self.slack_logic(
                        m,
                        avail_m,
                        slack_m,
                        slack_time_used,
                        P_j[-1][3]
                        if P_j and task_id not in [10]
                        else 0,  # Task 10 is the first task of OP2, hence no previous task duration
                        P_j[-1][4] if P_j and task_id not in [10] else 0,
                        self.dur[(job_id, task_id)],
                        part_id,
                        changeover_duration,
                    )

                # Add task to schedule
                task_tuple = (job_id, task_id, m, start, self.dur[(job_id, task_id)], 0, part_id)
                P_j.append(task_tuple)

                # Count after-hours starts for HAAS machines
                after_hours_starts = 0
                if m in self.change_over_machines_op1:
                    after_hours_starts = self.count_after_hours_start(P_j, m, start)

                # Update machine availability if slack time was not used
                if not slack_time_used:
                    avail_m[m] = self.find_avail_m(start, job_id, task_id, after_hours_starts)

                    if m in self.non_slack_machines:
                        # In the FPI Inspect case, next task can only start ten minutes later
                        for machine in [machine for machine in self.non_slack_machines if machine != m]:
                            avail_m[machine] = (
                                max(avail_m[machine], avail_m[m] - self.dur[(job_id, task_id)]) + 10
                            )

                # Update the product assignment for the machine
                product_m[m] = part_id

        return P_j

    def parallel_init_population(
        self, num_inds: int = None, arbor_frequencies: Counter = None, fill_inds: bool = False
    ) -> Deque[Deque[Tuple[int, int, int, float, float, int, str]]]:
        """
        Initializes the population of schedules in parallel using multiprocessing.

        Args:
            num_inds (int, optional): Number of individuals (schedules) to generate. If None, uses `self.n`. Defaults to None.
            arbor_frequencies (Counter, optional): Frequencies of arbors to guide machine assignments. Defaults to None.
            fill_inds (bool, optional): Flag indicating whether to fill individuals in the population or return them.
                                        Defaults to False.

        Returns:
            Union[None, Deque[Deque[Tuple[int, int, int, float, float, int, str]]]]:
                - If `fill_inds` is False, updates `self.P` with the generated population.
                - If `fill_inds` is True, returns the generated population.

        The function operates as follows:
        1. Sets `num_inds` to `self.n` if it is not provided.
        2. Counts arbor frequencies to guide machine assignments.
        3. Initializes a deque `P` to store the population and sets up progress logging.
        4. Uses `ProcessPoolExecutor` to generate individuals in parallel.
        5. Adds each generated individual to the population if it is unique.
        6. Returns `P`
        """
        if num_inds is None:
            num_inds = self.n

        if not fill_inds:
            logger.info(f"Arbor frequencies: {arbor_frequencies}")

        P = deque()
        percentages = np.arange(10, 101, 10)

        with ProcessPoolExecutor() as executor:
            futures = [
                executor.submit(self.generate_individual, arbor_frequencies) for _ in range(num_inds)
            ]
            for i, future in enumerate(futures):
                P_j = future.result()

                # We risk creating duplicates because once we have a large population P, it becomes very time-consuming
                # to check for every new schedule if it is/a duplicate of any of the existing schedules
                P.append(P_j)

                if not fill_inds and i * 100 / num_inds in percentages:
                    logger.info(
                        f"{datetime.now().strftime('%Y-%m-%d %H:%M:%S')} - {i * 100 / num_inds}% of schedules have been created."
                    )

        return P

    @staticmethod
    def negative_exponentiation(value, exponent):
        """
        Performs a negative exponentiation operation. This is used to penalize jobs that are completed extremely late.
        If this is not done, the model will consider one extremely late order and one extremely early order equivalent
        to one slightly late and one slightly early order. We effectively want to penalize extremely long lead times.

        Note: This function is used to handle negative values, as the original model does not support negative values.

        The function operates as follows:
        1. Checks if the value is less than 0. If so, it returns -(absolute value of the value raised to the exponent).
        2. If the value is greater than or equal to 0, it returns the value itself raised to the exponent.
        Args:
            value: The number to exponentiate
            exponent: The order to exponentiate by

        Returns:
            value: Exponentiated input number
        """
        if value < 0:
            return -(abs(value) ** exponent)
        if value >= 0:
            return value

    def evaluate_population(
        self,
        best_scores: deque = None,
        display_scores: bool = True,
        on_time_bonus: int = 5000,
    ):
        """
        Evaluates the population of schedules by calculating a score for each schedule based on the completion times
        of jobs versus their due dates.

        The function iterates over each schedule in the population, calculates the score for each schedule, and updates
        the scores list. The score for each schedule is determined by the difference between the due date and the
        completion time of the final task, with penalties for lateness and bonuses for on-time completion.

        Args:
            best_scores (deque, optional): A deque to store the best scores of the population. Defaults to None.
            display_scores (bool, optional): If True, logs the best, median, and worst scores. Defaults to True.
            on_time_bonus (int, optional): A fixed bonus added to the score for jobs completed on time. Defaults to 10000.

        Returns:
            None

        Notes:
            - The function uses the `negative_exponentiation` method to penalize jobs that are completed extremely late.
            - The final task for OP1 is task 7 and for OP2 is task 19.
            - The HAAS tasks are defined by task IDs 1 and 0.
            - The `urgent_multiplier` is applied to urgent jobs to increase their penalty for lateness.
        """
        # Calculate scores for each schedule
        # Note: self.J[job_id] gives the tuple (Due time, Part ID) for a given job ID
        self.scores = [
            round(
                sum(
                    (
                        # Difference between due date and completion time, multiplied by urgent_multiplier if urgent.
                        self.negative_exponentiation(
                            (self.J[job_id][1] - (start_time + job_task_dur)),
                            1.02,
                        )
<<<<<<< HEAD
                        * (2 if task_id in [1, 30] else 1)
=======
                        * (50 if task in [1, 30] else 1)
>>>>>>> 51b6d00e
                        * (self.urgent_multiplier if job_id in self.urgent_orders else 1)
                        + (
                            # Fixed size bonus for completing the job on time (only applies if the final task is
                            # completed on time)
                            on_time_bonus
                            if (self.J[job_id][1] - (start_time + job_task_dur)) > 0
                            and task_id in [7, 20, 44]
                            else 0
                        )
                    )
                    for (
                        job_id,
                        task_id,
                        machine,
                        start_time,
                        job_task_dur,
                        _,
                        _,
                    ) in schedule
                    # Only consider the completion time of the final task and HAAS machines
                    if task_id in [7, 20, 44] or task_id in [1, 30]
                )
            )
            # Evaluate each schedule in the population
            for schedule in self.P
        ]

        if display_scores:
            best_score = round(max(self.scores))
            top_1_percent = round(np.percentile(self.scores, 99))
            top_5_percent = round(np.percentile(self.scores, 95))
            top_10_percent = round(np.percentile(self.scores, 90))
            median_score = round(np.median(self.scores))
            worst_score = round(min(self.scores))

            # Diagnostic output: score distribution per generation
            logger.info(
                f"{datetime.now().strftime('%Y-%m-%d %H:%M:%S')} - Best score: {best_score}, "
                f"Top 1% score: {top_1_percent}, Top 5% score: {top_5_percent}, Top 10% score: {top_10_percent}, "
                f"Median score: {median_score}, Worst score: {worst_score}"
            )
            best_scores.append(best_score)

    def resolve_conflict(self, P_prime: list) -> deque:
        """
        This function resolves conflicts in a given schedule. If tasks are planned on the same machine at the same time,
        it finds the first available time for each task to start on the machine.

        Parameters:
        P_prime (deque): A list of tuples where each tuple represents a task.
        Each task is represented as (job id, task id, machine, start time, duration, task index, part id).

        Returns:
        P_prime_sorted (List[Tuple[int, int, int, int, int, int, str]]): A sorted list of tuples where each tuple
        represents a task. Each task is represented as (job id, task id, machine, start time, duration, task index, part id).

        """
        # Initialize an empty list to hold tasks for this proposed schedule
        P_prime_sorted = deque()
        avail_m = {m: 0 for m in self.M}
        slack_m = {m: deque() for m in self.M}
        product_m = {m: 0 for m in self.M}
        changeover_finish_time = deque([0])

        # Count arbor frequencies
        arbor_frequencies = self.count_arbor_frequencies()

        # Create machine assignment based on fixtures
        fixture_to_machine_assignment = self.assign_arbors_to_machines(arbor_frequencies)

        # Loop over the jobs in the job list (J)
        for job_id in list(self.J.keys()):
            part_id, _ = self.J[job_id]

            # We have a list of tuples, where each tuple stands for a task in a proposed schedule
            # We filter all the tuples for ones belonging to a specific job_idx (first field of the tuple)
            job_tasks = sorted([entry for entry in P_prime if entry[0] == job_id], key=lambda x: x[1])

            # Loop over the tasks one by one
            for task_entry in job_tasks:
                _, task_id, m, _, _, task_idx, _ = task_entry
                slack_time_used = False

                if task_id in [1, 30]:
                    # Start time is the time that the machine comes available if no changeover is required
                    # else, the changeover time is added, and an optional waiting time if we need to wait
                    # for another changeover to finish first (only one changeover can happen concurrently)

                    # Extract compatible HAAS machines for first task
                    compat_task_0 = self.task_to_machines[task_id]

                    # New preferred machines logic
                    preferred_machines = self.get_preferred_machines(
                        compat_task_0, product_m, job_id, fixture_to_machine_assignment
                    )

                    # If the selected machine is not in preferred machines yet, select from preferred machines
                    if m not in preferred_machines:
                        m = random.choice(preferred_machines)

                    if product_m.get(m) == 0 or product_m.get(m) == part_id:
                        start = avail_m[m]
                    else:
                        # If the changeover would not be finished before the end of day,
                        # it is pushed to the next morning
                        start = (
                            self.adjust_changeover_finish_time(
                                avail_m[m] + max((changeover_finish_time[-1] - avail_m[m]), 0)
                            )
                            + self.change_over_time_op1
                        )

                        # Update time that a mechanic becomes available for a new changeover
                        changeover_finish_time.append(start)

                else:
                    # Initialize changeover time to 0
                    changeover_duration = 0

                    # Determine the changeover duration. self.task_time_buffer will also be added
                    # in all cases, either in slack_logic() or find_avail_m()
                    if m in self.change_over_machines_op2:
                        if (
                            product_m.get(m) == 0 or product_m.get(m) == part_id
                        ):  # Previous part was the same or compatible, or there wasn't a previous part
                            changeover_duration = self.drag_machine_setup_time
                        else:
                            changeover_duration = self.change_over_time_op2

                    start, slack_time_used, m = self.slack_logic(
                        m,
                        avail_m,
                        slack_m,
                        slack_time_used,
                        P_prime_sorted[-1][3] if P_prime_sorted and task_id not in [10] else 0,
                        P_prime_sorted[-1][4] if P_prime_sorted and task_id not in [10] else 0,
                        self.dur[(job_id, task_id)],
                        part_id,
                        changeover_duration,
                    )

                # If slack time is used no need to update latest machine availability
                if not slack_time_used:
                    avail_m[m] = self.find_avail_m(start, job_id, task_id)

                    if task_id in [
                        16
                    ]:  # In the FPI Inspect case, next task can only start ten minutes later
                        for machine in [
                            machine for machine in self.task_to_machines[16] if machine != m
                        ]:
                            avail_m[machine] = avail_m[m] + 10

                # Record part ID of the latest product to be processed on a machine for changeovers
                product_m[m] = part_id

                # Issue warning if 'start' is still not defined after loop
                if start is None:
                    logger.warning(
                        f"{datetime.now().strftime('%Y-%m-%d %H:%M:%S')} - No start time found for job ID {job_id}, "
                        f"task ID {task_id}, machine {m}"
                    )

                # Add the task to the sorted list of tasks in this proposed schedule
                P_prime_sorted.append(
                    (
                        job_id,
                        task_id,
                        m,
                        start,
                        self.dur[(job_id, task_id)],
                        task_idx,
                        part_id,
                    )
                )

                # Count the number of after hours HAAS starts
                after_hours_starts = self.count_after_hours_start(P_prime_sorted, m, start)

                # If slack time is used no need to update latest machine availability
                if not slack_time_used:
                    avail_m[m] = self.find_avail_m(start, job_id, task_id, after_hours_starts)

                # Record part ID of the latest product to be processed on a machine for changeovers
                product_m[m] = part_id

        return P_prime_sorted

    def find_best_schedules(self) -> deque:
        """
        This method evaluates the population, sorts them based on their scores in descending order,
        and retains the top schedules based on a specified retention count. The retention count is
        the maximum of 3 or the product of the length of the population and a specified ratio.

        Returns:
            P_0 (deque): The list of top schedules based on their scores.
        """
        self.evaluate_population(display_scores=False)
        scored_population = sorted(zip(self.scores, self.P), key=lambda x: x[0], reverse=True)
        retain_count = max(5, int(len(self.P) * self.n_e))
        P_0 = deque()
        for score, schedule in scored_population[:retain_count]:
            P_0.append(schedule)

        return P_0

    def offspring(self) -> None:
        """
        This function generates offspring for the next generation of the population. It identifies the best schedules
        in the population, after which it randomly selects each job from the first or the second schedule.
        Conflicts are resolved by another function.

        Returns:
        None. The function updates the population in-place.
        """
        P_0 = self.find_best_schedules()

        iter_count = len(self.P) * (self.n_c + self.n_e)
        while len(P_0) < iter_count:
            sch1, sch2 = random.sample(P_0, 2)
            P_prime = [
                entry
                for job_id in list(self.J.keys())
                for entry in random.choice([sch1, sch2])
                if entry[0] == job_id
            ]
            P_prime = self.resolve_conflict(P_prime)
            if P_prime not in P_0:
                P_0.append(P_prime)

        self.P = P_0

    def mutate(self) -> None:
        """
        Perform mutation on the current population of schedules to create a new set of schedules.

        This function identifies pairs of jobs within each schedule that have the same number
        of tasks and the same durations. It then swaps the start times and machines of tasks
        between the selected pairs of jobs, creating new schedules. If the new schedule does
        not already exist in the population, it is added to the population.

        Steps:
        1. Find the best schedules based on evaluation score.
        2. Make a deep copy of these schedules.
        3. For each schedule:
            a. Group tasks by their job index.
            b. Identify pairs of jobs with the same number of tasks, identical durations and compatible part IDs.
            c. Randomly select a pair of jobs up to four times.
            d. Swap the start times and machines of tasks between the selected jobs.
            e. If the new schedule is unique, add it to the list of new schedules.
        4. Add all new schedules to the population.

        This method helps in exploring new potential solutions by making modifications to
        existing ones, promoting diversity in the population.

        Returns:
            None
        """

        # After the offspring function the population has already shrunk significantly,
        # so we can use the whole population
        P_0 = self.find_best_schedules()

        # Make a deep copy of P_0
        P_1 = copy.deepcopy(P_0)

        # Initialize a list of new schedules
        new_schedules = deque()

        for schedule in P_1:
            # Group tasks by job_id
            jobs = defaultdict(list)
            for task in schedule:
                jobs[task[0]].append(task)

            # Find pairs of jobs with same number of tasks and same durations
            job_pairs = deque()
            job_list = list(jobs.items())

            for i in range(len(job_list)):
                for j in range(i + 1, len(job_list)):
                    job1, task_details_1 = job_list[i]
                    job2, task_details_2 = job_list[j]

                    # Append if the part ID matches for a pair
                    # Each job consists of multiple tuples for tasks, we will check if the number of tasks is the same
                    # and then if the duration of all tasks matches
                    if len(task_details_1) == len(task_details_2):
                        # The third last field in the task tuple is the duration
                        all_durations_match = all(
                            task1[-3] == task2[-3]
                            for task1, task2 in zip(task_details_1, task_details_2)
                        )

                        if all_durations_match:
                            # Extract custom part ID's
                            # Should we remove the part ID from the schedule?
                            custom_part_id_1 = task_details_1[0][-1]
                            custom_part_id_2 = task_details_2[0][-1]

                            # If the part ID between the jobs is the same, or they are compatible append to job pairs
                            if custom_part_id_1 == custom_part_id_2:
                                job_pairs.append((job1, job2))

            # If no pairs found, continue to the next schedule
            if not job_pairs:
                continue

            # Randomly select a pair of jobs (at least once, but up to three times)
            for _ in range(random.randint(1, 4)):
                job1, job2 = random.choice(job_pairs)

                # Remove all entries in job_pairs where either job1 or job2 appears
                # This ensures that we do not mutate the same job multiple times
                job_pairs = [
                    (j1, j2) for j1, j2 in job_pairs if j1 not in (job1, job2) and j2 not in (job1, job2)
                ]

                # Swap the start times of the tasks in the selected jobs
                tasks1 = jobs[job1]
                tasks2 = jobs[job2]

                for i in range(len(tasks1)):
                    task1 = tasks1[i]
                    task2 = tasks2[i]

                    # Create new tasks with swapped start times and machines
                    # task_details follow this format:
                    # (job_id, task_id, machine, start_time, duration, task_index, part_id)
                    new_task1 = (task1[0], task1[1], task2[2], task2[3], task1[4], task1[5], task1[6])
                    new_task2 = (task2[0], task2[1], task1[2], task1[3], task2[4], task2[5], task2[6])

                    # Update the schedule
                    schedule[schedule.index(task1)] = new_task1
                    schedule[schedule.index(task2)] = new_task2

            # If the new schedule does not exist yet in the population, add it to P_0
            if schedule not in P_0 and schedule not in new_schedules:
                new_schedules.append(schedule)

        # Add all schedules from P_0 to the population
        self.P = P_0 + new_schedules

    def perform_iteration(self, iteration: int, best_scores: Deque, gene_pool: Deque) -> int:
        """
        Perform a single iteration of the genetic algorithm.

        This method logs the current iteration, evaluates the population, mutates the population,
        checks and adjusts the population size, and increments the iteration counter.

        Args:
            iteration (int): The current iteration number.
            best_scores (Deque): A deque to store the best scores.
            gene_pool (Deque): The gene pool from which new individuals can be sampled.

        Returns:
            int: The incremented iteration number.
        """
        logger.info(f"{datetime.now().strftime('%Y-%m-%d %H:%M:%S')} - Iteration {iteration + 1}")
        self.evaluate_population(best_scores=best_scores)
        self.mutate()
        if len(self.P) < self.n:
            self.P += random.sample(gene_pool, self.n - len(self.P))
        iteration += 1
        return iteration

    def run(
        self,
        input_repr_dict: Dict[str, Any],
        scheduling_options: Dict[str, Any],
        compatibility_dict: Dict[str, Any],
        arbor_dict: Dict[str, Any],
        ghost_machine_dict: Dict[int, int],
        cemented_arbors: Dict[str, str],
        arbor_quantities: Dict[str, int],
    ) -> Tuple[Any, deque]:
        """
        Runs the genetic algorithm by initializing the population, evaluating it, and selecting the best schedule.

        Args:
            input_repr_dict (Dict[str, Any]): A dictionary containing the necessary input variables for the GA.
            scheduling_options (Dict[str, Any]): Dictionary containing hyperparameters for running the algorithm.
            compatibility_dict (Dict[str, Any]): Dictionary containing the compatibility information for changeovers.
            ghost_machine_dict (Dict[int, int]): Dictionary containing mapping from machines to ghost machines
            arbor_dict (Dict[str, Any]): Dictionary containing the arbor information for changeovers [custom_part_id: arbor_num].
            cemented_arbors (Dict[str, str]): Dictionary containing the cemented arbor information.
            arbor_quantities (Dict[str, int]): Dictionary containing the arbor quantities.

        Returns:
            Tuple[Any, deque]: The best schedule with the highest score and the
            deque of best scores per generation.
        """
        self.J = input_repr_dict["J"]
        self.M = input_repr_dict["M"]
        self.dur = input_repr_dict["dur"]
        self.task_to_machines = input_repr_dict["task_to_machines"]
        self.part_to_tasks = input_repr_dict["part_to_tasks"]
        self.n = scheduling_options["n"]
        self.n_e = scheduling_options["n_e"]
        self.n_c = scheduling_options["n_c"]
        self.start_date = scheduling_options["start_date"]
        self.working_minutes_per_day = scheduling_options["working_minutes_per_day"]
        self.total_minutes_per_day = scheduling_options["total_minutes_per_day"]
        self.drag_machine_setup_time = scheduling_options["drag_machine_setup_time"]
        self.change_over_time_op1 = scheduling_options["change_over_time_op1"]
        self.change_over_time_op2 = scheduling_options["change_over_time_op2"]
        self.change_over_machines_op1 = scheduling_options["change_over_machines_op1"]
        self.change_over_machines_op2 = scheduling_options["change_over_machines_op2"]
        self.cemented_only_haas_machines = scheduling_options["cemented_only_haas_machines"]
        self.non_slack_machines = scheduling_options["non_slack_machines"]
        self.compatibility_dict = compatibility_dict
        self.arbor_dict = arbor_dict
        self.ghost_machine_dict = ghost_machine_dict
        self.cemented_arbors = cemented_arbors
        self.arbor_quantities = arbor_quantities
        self.max_iterations = scheduling_options["max_iterations"]
        self.urgent_multiplier = scheduling_options["urgent_multiplier"]
        self.task_time_buffer = scheduling_options["task_time_buffer"]
        self.urgent_orders = [job_idx - 1 for job_idx in scheduling_options["urgent_orders"]]
        self.day_range = np.arange(
            self.working_minutes_per_day,
            len(self.J) // 5 * self.working_minutes_per_day,
            self.working_minutes_per_day,
        )

        # Initialize start time
        start_time = time.time()

        # Count arbor frequencies
        arbor_frequencies = self.count_arbor_frequencies()

        # Create gene pool
        gene_pool = self.parallel_init_population(
            num_inds=self.n * 10, arbor_frequencies=arbor_frequencies
        )

        # Randomly sample the initial population from the improved gene pool
        self.P = random.sample(gene_pool, self.n)

        # Create double ended queue to append the results to
        best_scores = deque()

        # Initialize iteration
        iteration = 0

        # Extract time budget
        time_budget = scheduling_options["time_budget"]

        # max_iterations is used if time_budget is set to zero
        if time_budget != 0:
            while True:
                # Check if time_budget has expired
                elapsed_time = round(time.time() - start_time)
                if elapsed_time > time_budget:
                    logger.info(
                        f"{datetime.now().strftime('%Y-%m-%d %H:%M:%S')} - Time budget has expired"
                    )
                    break
                iteration = self.perform_iteration(iteration, best_scores, gene_pool)
        else:
            logger.info(
                f"{datetime.now().strftime('%Y-%m-%d %H:%M:%S')} - Time budget not set, using max_iterations"
            )

            for _ in range(scheduling_options["max_iterations"]):
                iteration = self.perform_iteration(iteration, best_scores, gene_pool)

        schedules_and_scores = sorted(zip(self.P, self.scores), key=lambda x: x[1], reverse=True)
        self.best_schedule = schedules_and_scores[0][0]
        logger.info(
            f"Snippet of best schedule (job, task, machine, start_time, duration, task_idx, part_id): "
            f"{list(self.best_schedule)[-2:]}"
        )

        return self.best_schedule, best_scores


def reformat_output(
    croom_processed_orders: pd.DataFrame,
    best_schedule: Dict[str, any],
    column_mapping_reformat: dict,
    machine_dict: dict,
) -> pd.DataFrame:
    """
    Reformats the output of the genetic algorithm by converting the best schedule into a dataframe,
    rounding the starting time, resetting and dropping the index, joining the best schedule to processed orders,
    defining the end time, renaming columns, applying machine name mapping, and creating start and end datetime
    based on a hypothetical start date.

    Args:
        croom_processed_orders (pd.DataFrame): The processed orders.
        best_schedule (Dict[str, any]): The best schedule generated by the genetic algorithm.
        column_mapping_reformat (dict): The mapping for renaming columns in the output dataframe.
        machine_dict (dict): The dictionary mapping machine numbers to machine names.

    Returns:
        pd.DataFrame: The reformatted output dataframe.
    """
    # Convert best schedule into a dataframe
    schedule_df = pd.DataFrame(
        best_schedule,
        columns=["job_id", "task", "machine", "starting_time", "duration", "task_idx", "part_id"],
    )

    # Round the starting time and duration
    schedule_df["starting_time"] = schedule_df["starting_time"].round(5)
    schedule_df["duration"] = schedule_df["duration"].round(5)

    # Reset and drop index
    croom_processed_orders.reset_index(inplace=True, drop=True)

    # Join best schedule to processed orders
    croom_processed_orders = croom_processed_orders.merge(
        # Schedule contains the job ID instead of the job index now, so join on this instead
        # schedule_df, left_index=True, right_on="job", how="left"
        schedule_df,
        left_on="Job ID",
        right_on="job_id",
        how="left",
    )

    # Define end time
    croom_processed_orders["end_time"] = (
        croom_processed_orders["starting_time"] + croom_processed_orders["duration"]
    )

    # Rename columns
    croom_processed_orders = croom_processed_orders.rename(columns=column_mapping_reformat)

    # Use the index as the job index
    croom_processed_orders["Job"] = croom_processed_orders.index

    # Apply machine name mapping
    croom_processed_orders["Machine"] = croom_processed_orders["Machine"].map(machine_dict)

    return croom_processed_orders


def identify_changeovers(df: pd.DataFrame, scheduling_options: Dict[str, Any]) -> pd.DataFrame:
    """
    Identify and return a DataFrame of changeovers for specified machines. Changeovers occur when there is more than
    a specified threshold of minutes between the end time of one task and the start time of the next task.

    Parameters:
    df (pd.DataFrame): DataFrame containing scheduling data with columns ['Machine', 'Start_time', 'End_time'].
    scheduling_options (Dict[str, List[str]]): Dictionary containing machine names with key 'changeover_machines_op1_full_name'.

    Returns:
    pd.DataFrame: DataFrame containing changeover periods with columns ['Machine', 'Start_time', 'End_time'].
    """

    # Initialize a list to store all changeover periods
    all_changeovers = deque()

    # Extract the list of machines from the scheduling options
    machines = scheduling_options["changeover_machines_op1_full_name"]
    threshold = scheduling_options["change_over_time_op1"]

    # Loop through each machine in the list
    for machine in machines:
        # Filter the DataFrame for the current machine and sort by 'Start_time'
        machine_tasks = (
            df[df["Machine"] == machine][["Machine", "Start_time", "End_time"]]
            .sort_values(["Start_time"])
            .reset_index(drop=True)
        )

        # Iterate through the tasks to find gaps
        for i in range(len(machine_tasks) - 1):
            current_end_time: float = machine_tasks.at[i, "End_time"]
            next_start_time: float = machine_tasks.at[i + 1, "Start_time"]

            # Calculate the gap between the current task's end time and the next task's start time
            gap: float = next_start_time - current_end_time

            # If the gap is greater than the threshold, identify the changeover period
            if gap > threshold:
                changeover_end_time = next_start_time
                changeover_start_time = next_start_time - threshold
                # Append the changeover period to the list
                all_changeovers.append(
                    {
                        "Machine": machine,
                        "Start_time": changeover_start_time,
                        "End_time": changeover_end_time,
                    }
                )

    # Create a DataFrame from the list of changeovers
    changeovers_df: pd.DataFrame = pd.DataFrame(all_changeovers)

    return changeovers_df


def create_start_end_time(
    croom_reformatted_orders: pd.DataFrame, changeovers: pd.DataFrame, scheduling_options: Dict[str, Any]
) -> Tuple[pd.DataFrame, pd.DataFrame]:
    """
    Adjusts the start and end times of tasks in the given DataFrame to fit within working hours (06:30 to 14:30)
    and ensures that tasks are scheduled sequentially within each job and machine.

    The function first converts the 'Start_time' from minutes to a datetime based on a specified start date.
    It then adjusts the start and end times of tasks to fit within working hours, pushing tasks to the next day
    if they start after 14:30 or before 06:30. The function also checks for consistency in task scheduling within
    each job and machine.

    Args:
        croom_reformatted_orders (pd.DataFrame): The DataFrame containing reformatted orders with 'Start_time' in minutes.
        changeovers (pd.DataFrame): The DataFrame containing changeover periods with 'Start_time' in minutes.
        scheduling_options (Dict[str, Any]): A dictionary containing scheduling options, including the 'start_date' and
        'change_over_time_op1'.

    Returns:
        Tuple[pd.DataFrame, pd.DataFrame]: Two DataFrames - the adjusted reformatted orders and changeovers with
        updated start and end times.
    """

    # Parse the date string into a datetime object
    base_date = datetime.strptime(scheduling_options["start_date"], "%Y-%m-%dT%H:%M")

    # Sort by start time ascending
    croom_reformatted_orders.sort_values("Start_time", inplace=True)
    changeovers.sort_values("Start_time", inplace=True)

    # Initialize empty 'Start_time_date' column
    croom_reformatted_orders["Start_time_date"] = None

    def working_hours_shift(row):
        """
        Maps minutes since the start of scheduling to a real job starting datetime,
        assuming there are 1440 minutes in a day.
        """

        row["Start_time_date"] = base_date + pd.to_timedelta(row["Start_time"], unit="m")

        return row

    # Apply function
    croom_reformatted_orders = croom_reformatted_orders.apply(working_hours_shift, axis=1)
    changeovers = changeovers.apply(working_hours_shift, axis=1)

    # Overwrite the integer start time with the calculated datetimes
    croom_reformatted_orders["Start_time"] = croom_reformatted_orders["Start_time_date"]
    croom_reformatted_orders["End_time"] = croom_reformatted_orders["Start_time"] + pd.to_timedelta(
        croom_reformatted_orders["duration"], unit="m"
    )

    # Overwrite the integer start time with the calculated datetimes for changeovers
    changeovers["Start_time"] = changeovers["Start_time_date"]
    changeovers["End_time"] = changeovers["Start_time"] + pd.Timedelta(
        minutes=scheduling_options["change_over_time_op1"]
    )

    # Define the time range for valid changeovers
    # Define start_time_min based on the time part of base_date
    start_time_min = base_date.time()

    # Convert total_minutes_per_day and change_over_time_op1 to timedelta
    working_minutes = timedelta(minutes=scheduling_options["working_minutes_per_day"])
    change_over_time = timedelta(minutes=scheduling_options["change_over_time_op1"])

    # Calculate the end time (start_time_max) by adding total_minutes and subtracting change_over_time
    end_time = base_date + working_minutes - change_over_time
    start_time_max = end_time.time()

    # Filter out changeovers outside the valid time range
    changeovers = changeovers[
        (changeovers["Start_time"].dt.time >= start_time_min)
        & (changeovers["Start_time"].dt.time <= start_time_max)
    ]

    # Reorder by earliest start time
    croom_reformatted_orders.sort_values(by="Start_time", inplace=True)

    # Check if the start time for each task within each job is later than the completion time of the previous task
    # If this error is raised the schedule is invalid
    for job_id in croom_reformatted_orders["Order"].unique():
        job_schedule = croom_reformatted_orders[croom_reformatted_orders["Order"] == job_id]
        for i in range(1, len(job_schedule)):
            if not job_schedule.iloc[i]["Start_time"] >= job_schedule.iloc[i - 1]["End_time"]:
                logger.warning(
                    f"The start time for task {job_schedule.iloc[i]['task']} in job {job_id} "
                    f"is earlier than the completion time of the previous task!"
                )

    # Check if the start time for each task on each machine is later than the completion time of the previous task
    # on that machine
    # If this error is raised the schedule is invalid
    for machine in croom_reformatted_orders["Machine"].unique():
        machine_schedule = croom_reformatted_orders[
            croom_reformatted_orders["Machine"] == machine
        ].sort_values("Start_time")
        for i in range(1, len(machine_schedule)):
            if not machine_schedule.iloc[i]["Start_time"] >= machine_schedule.iloc[i - 1]["End_time"]:
                logger.warning(
                    f"The start time for job {machine_schedule.iloc[i]['Job']}, task {machine_schedule.iloc[i]['task']}"
                    f" in machine {machine} is earlier than the completion time of the previous task!"
                )

    # Check if the time between the end of one task and the start of the next is at least 15 minutes
    # for machines with 'Drag' in the name
    for machine in croom_reformatted_orders["Machine"].unique():
        if "Drag" in machine:
            machine_schedule = croom_reformatted_orders[
                croom_reformatted_orders["Machine"] == machine
            ].sort_values("Start_time")
            for i in range(1, len(machine_schedule)):
                previous_end_time = machine_schedule.iloc[i - 1]["End_time"]
                current_start_time = machine_schedule.iloc[i]["Start_time"]
                time_diff = current_start_time - previous_end_time
                if time_diff < timedelta(
                    minutes=15
                ):  # TODO: Load from params after merging with test branch
                    logger.warning(
                        f"The time between tasks on {machine} is less than 15 minutes: {time_diff}"
                    )

    # Sort again by job and task before plotting
    croom_reformatted_orders = croom_reformatted_orders.sort_values(["Job", "task"])
    changeovers = changeovers.sort_values(["Machine", "Start_time"])

    return croom_reformatted_orders, changeovers


def calculate_kpi(schedule: pd.DataFrame) -> pd.DataFrame:
    """
    Calculate the percentage of jobs finished on time and the average lead time per order.

    Args:
        schedule (pd.DataFrame): The final schedule containing 'Order', 'task', 'End_time', 'Due_date', and 'Order_date' columns.

    Returns:
        pd.DataFrame: A DataFrame containing the calculated KPIs (OTIF and average lead time).
    """
    # Ensure 'Due_date', 'End_time', and 'Order_date' are in datetime format
    schedule["Due_date"] = pd.to_datetime(schedule["Due_date"])
    schedule["End_time"] = pd.to_datetime(schedule["End_time"])
    schedule["Order_date"] = pd.to_datetime(schedule["Order_date"])

    # Identify the largest task for each unique order
    max_tasks = schedule.groupby("Order")["task"].max().reset_index()

    # Merge to get the 'End_time' and 'Order_date' of the largest task for each order
    max_tasks = max_tasks.merge(schedule, on=["Order", "task"], how="left")

    # Compare 'Due_date' with 'End_time'
    on_time_jobs = max_tasks[max_tasks["End_time"] <= max_tasks["Due_date"]]

    # Calculate the percentage of jobs finished on time
    percentage_on_time = len(on_time_jobs) / len(max_tasks) * 100

    # Calculate the lead time for each order
    max_tasks["Lead_time"] = (max_tasks["End_time"] - max_tasks["Order_date"]).dt.days

    # Calculate the average lead time per order
    average_lead_time = max_tasks["Lead_time"].mean()

    # TODO: Prognosis of real OTIF when considerings scrap (Ask Bryan for percentage estimate)
    # Print the OTIF percentage and average lead time
    logger.info(f"Percentage of jobs finished on time (OTIF): {percentage_on_time:.2f}%")
    logger.info(f"Average lead time per order: {average_lead_time:.2f} days")

    # Create a DataFrame for Excel output
    kpi_df = pd.DataFrame(
        {"OTIF (%)": [round(percentage_on_time, 1)], "avg. lead time": [round(average_lead_time, 1)]}
    )

    return kpi_df


def create_chart(
    schedule: pd.DataFrame, parameters: Dict[str, Union[str, Dict[str, str]]]
) -> pd.DataFrame:
    """
    Creates a Gantt chart based on the schedule and parameters.

    Args:
        schedule (pd.DataFrame): The schedule data.
        parameters (Dict[str, Union[str, Dict[str, str]]]): The parameters for creating the chart.

    Returns:
        pd.DataFrame: The updated schedule data with additional columns for the chart.
    """
    if not is_string_dtype(schedule[[parameters["column_mapping"]["Resource"]]]):
        schedule[parameters["column_mapping"]["Resource"]] = schedule[
            parameters["column_mapping"]["Resource"]
        ].apply(str)
    schedule = schedule.rename(columns=parameters["column_mapping"])

    return schedule


def save_chart_to_html(gantt_chart: plotly.graph_objs.Figure) -> None:
    """
    Saves the Gantt chart to an HTML file.

    Args:
        gantt_chart (plotly.graph_objs.Figure): The Gantt chart to be saved.
    """
    filepath = Path(os.getcwd()) / "data/08_reporting/gantt_chart.html"
    plotly.offline.plot(gantt_chart, filename=str(filepath))<|MERGE_RESOLUTION|>--- conflicted
+++ resolved
@@ -776,13 +776,8 @@
         Args:
             start (int): The starting time in the schedule in minutes.
             job_id (int): The index of the job in the job list.
-<<<<<<< HEAD
             task_id (int): The task number within the job.
-            after_hours_starts (int): The number of jobs that can start after working hours.
-=======
-            task (int): The task number within the job.
             after_hours_starts (int): The number of task starts on a machine after working hours.
->>>>>>> 51b6d00e
 
         Returns:
             int: The next available time for the machine to start the task.
@@ -1348,14 +1343,7 @@
                             m,
                         )
 
-<<<<<<< HEAD
                         if slack_window_upd and m not in self.non_slack_machines:
-=======
-                        if (
-                            slack_window_upd
-                            and slack_window_upd[1] - slack_window_upd[0] >= self.task_time_buffer
-                        ):
->>>>>>> 51b6d00e
                             slack_m[m].append(slack_window_upd)
 
                         # Append another slack window if previous start was not at the beginning of the slack window,
@@ -1437,15 +1425,7 @@
         random_roll = random.random()
         fixture_to_machine_assignment = self.assign_arbors_to_machines(arbor_frequencies)
 
-<<<<<<< HEAD
-        # Randomly shuffle or sort the job list based on the random roll
-        if random_roll < 0.6:
-            random.shuffle(J_temp)
-        elif random_roll < 0.7:
-            J_temp.sort(key=lambda x: self.J[x][0])
-        elif random_roll < 0.8:
-            J_temp.sort(key=lambda x: self.J[x][1], reverse=True)
-=======
+
         # Based on the random number we either randomly shuffle or apply some sorting logic
         random.shuffle(J_temp)
         if random_roll < 0.3:
@@ -1457,14 +1437,12 @@
             )  # Sort on the part ID
         elif random_roll < 0.7:
             J_temp.sort(key=lambda x: self.J[x][1], reverse=True)  # Sort on the due time
->>>>>>> 51b6d00e
         elif random_roll < 0.9:
             J_temp.sort(
                 key=lambda x: (self.J[x][0][::-1], self.J[x][1]), reverse=random.choice([True, False])
             )
         else:
             # Shuffle and then bring urgent orders to the front
-            random.shuffle(J_temp)
             for job in self.urgent_orders:
                 J_temp.remove(job)
                 J_temp.append(job)
@@ -1492,16 +1470,13 @@
                         if random_roll < 0.5
                         else random.choice(preferred_machines)
                     )
-<<<<<<< HEAD
+
                     # Determine the start time based on product compatibility
                     if (
                         product_m.get(m) == 0
                         or product_m.get(m) == part_id
                         or product_m.get(m) in self.compatibility_dict[part_id]
                     ):
-=======
-                    if product_m.get(m) == 0 or product_m.get(m) == part_id:
->>>>>>> 51b6d00e
                         start = avail_m[m]
                     else:
                         start = (
@@ -1524,15 +1499,11 @@
                     # Dynamically define changeover time for specific machines
                     if m in self.change_over_machines_op2:
                         if (
-<<<<<<< HEAD
                             product_m.get(m) == 0
                             or product_m.get(m) == part_id
                             or product_m.get(m) in self.compatibility_dict[part_id]
                         ):
-=======
-                            product_m.get(m) == 0 or product_m.get(m) == part_id
-                        ):  # Previous part was the same or compatible, or there wasn't a previous part
->>>>>>> 51b6d00e
+
                             changeover_duration = self.drag_machine_setup_time
                         else:
                             changeover_duration = self.change_over_time_op2
@@ -1692,11 +1663,7 @@
                             (self.J[job_id][1] - (start_time + job_task_dur)),
                             1.02,
                         )
-<<<<<<< HEAD
                         * (2 if task_id in [1, 30] else 1)
-=======
-                        * (50 if task in [1, 30] else 1)
->>>>>>> 51b6d00e
                         * (self.urgent_multiplier if job_id in self.urgent_orders else 1)
                         + (
                             # Fixed size bonus for completing the job on time (only applies if the final task is
