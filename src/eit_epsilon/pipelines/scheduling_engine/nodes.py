--- conflicted
+++ resolved
@@ -1568,13 +1568,10 @@
                         _,
                         _,
                     ) in schedule
-<<<<<<< HEAD
+
                     # Only consider the completion time of the final task
                     if task in [7, 20, 44] or task in [1, 30]
-=======
-                    # Only consider the completion time of the final task and HAAS machines
-                    if task_id in [7, 20, 44] or task_id in [1, 30]
->>>>>>> 4ac0bd74
+
                 )
             )
             # Evaluate each schedule in the population
