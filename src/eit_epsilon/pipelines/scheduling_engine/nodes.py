import os
from pathlib import Path
import pandas as pd
import numpy as np
from datetime import datetime
import math
import re
import copy
import random
import logging
from pandas.api.types import is_string_dtype
import plotly
from typing import List, Dict, Tuple, Union
from collections import defaultdict

# Instantiate logger
logger = logging.getLogger(__name__)


class Job:
    """
    The Job class contains methods for preprocessing and extracting information from open orders that need
    to be processed in a manufacturing workshop.
    """

    @staticmethod
    def filter_in_scope(data: pd.DataFrame, operation: str = "OP 1") -> pd.DataFrame:
        """
        Filters the data to include only in-scope operations for OP 1.

        Args:
            data (pd.DataFrame): The input data.
            operation (str, optional): The operation for which to filter data. Defaults to 'OP 1'.

        Returns:
            pd.DataFrame: The filtered data.
        """
        # Debug statement
        logger.info(f"Total order data: {data.shape}")

        # Apply the filter
        if operation == "OP 1":
            in_scope_data = data[
                (
                    data["Part Description"].str.contains("OP 1")
                    | data["Part Description"].str.contains("ATT ")
                )
                & (~data["On Hold?"])
                & (~data["Part Description"].str.contains("OP 2"))
            ]

        elif operation == "OP 2":
            in_scope_data = data[
                (data["Part Description"].str.contains("OP 2"))
                & (~data["On Hold?"])
                & (~data["Part Description"].str.contains("OP 1"))
            ]

        else:
            logger.error(f"Invalid operation: {operation} - Only 'OP 1' and 'OP 2' are supported")
            raise ValueError("Invalid operation")

        # Debug statement
        logger.info(f"In-scope data for {operation}: {in_scope_data.shape}")

        return in_scope_data

    @staticmethod
    def extract_info(data: pd.DataFrame) -> pd.DataFrame:
        """
        Extracts type, size, and orientation from the part description.

        Args:
            data (pd.DataFrame): The input data.

        Returns:
            pd.DataFrame: The data with extracted information.
        """
        data = data.assign(
            # CR: Cruciate retaining, PS: Posterior stabilizing
            Type=lambda x: x["Part Description"].apply(
                lambda y: "CR" if "CR" in y else ("PS" if "PS" in y else "")
            ),
            # Range 1-10 with optional 'N' for some sizes; e.g. '5N' (Not sure what this stands for)
            Size=lambda x: x["Part Description"].apply(
                lambda y: (re.search(r"Sz (\d+N?)", y).group(1) if re.search(r"Sz (\d+N?)", y) else "")
            ),
            # LEFT or RIGHT orientation
            Orientation=lambda x: x["Part Description"].apply(
                lambda y: ("LEFT" if "LEFT" in y.upper() else ("RIGHT" if "RIGHT" in y.upper() else ""))
            ),
            # CLS: Cementless, CTD: Cemented
            Cementless=lambda x: x["Part Description"].apply(
                lambda y: "CLS" if "CLS" in y.upper() else "CTD"
            ),
        )

        # Create custom Part ID
        data["Custom Part ID"] = (
            data["Type"] + "-" + data["Size"] + "-" + data["Orientation"] + "-" + data["Cementless"]
        )

        # Debug statement
        if data[["Type", "Size", "Orientation"]].isna().sum().sum() > 0:
            logger.warning(
                f"Data with extracted information: {data[['Type', 'Size', 'Orientation']].isna().sum()}"
            )
        else:
            logger.info(f"No missing values in Type, Size, and Orientation columns")

        return data

    @staticmethod
    def check_part_id_consistency(data: pd.DataFrame) -> None:
        """
        Checks the consistency of Part IDs.

        Args:
            data (pd.DataFrame): The input data.

        Raises:
            LoggerError: If Part ID is not unique for every combination of Type, Size, and Orientation.
        """
        grouped = data.groupby("Part ID")[["Type", "Size", "Orientation"]].nunique()

        if (grouped > 1).any().any():
            logger.error(
                "[bold red blink]Part ID not unique for every combination of Type, Size, and Orientation[/]",
                extra={"markup": True},
            )
        else:
            logger.info(f"Part ID consistency check passed")

    @staticmethod
    def create_jobs(data: pd.DataFrame, operation: str = "OP 1") -> List[List[int]]:
        """
        Creates jobs representation for the GA, defined as J.
        Cemented products do not have to go through manual prep in OP 1.

        Args:
            data (pd.DataFrame): The input data.
            operation (str, optional): The operation for which to create jobs. Defaults to 'OP 1'.

        Returns:
            List[List[int]]: The list of jobs.
        """
        # Find proportion of cementless products
        cementless_count = data[data["Cementless"] == "CLS"].shape[0]
        total_products = data.shape[0]

        cementless_percentage = (cementless_count / total_products) * 100
        logger.info(f"Proportion of cementless products: {cementless_percentage:.1f}%")

        # Populate J
        if operation == "OP 1":
            op1_data = data[~data["Part Description"].str.contains("OP 2")]

            J = [
                [1, 2, 3, 4, 5, 6, 7] if cementless == "CLS" else [1, 2, 3, 6, 7]
                for cementless in op1_data["Cementless"]
            ]

            if not len(J) == len(op1_data):
                logger.error(
                    "[bold red blink]J is not of the same length as processed orders![/]",
                    extra={"markup": True},
                )

        elif operation == "OP 2":
            op2_data = data[data["Part Description"].str.contains("OP 2")]

            J = [
                [10, 11, 12, 13, 14, 15, 16, 17, 18, 19]
                if cementless == "CLS"
                else [10, 11, 12, 13, 14, 16, 17, 18, 19]
                for cementless in op2_data["Cementless"]
            ]

            if not len(J) == len(op2_data):
                logger.error(
                    "[bold red blink]J is not of the same length as processed orders![/]",
                    extra={"markup": True},
                )

        else:
            logger.error(f"Invalid operation: {operation} - Only 'OP 1' and 'OP 2' are supported")
            raise ValueError("Invalid operation")

        # Debug statement
        logger.info(f"Snippet of Jobs for {operation}: {J[:2]}")

        return J

    @staticmethod
    def get_part_id(data: pd.DataFrame) -> List[str]:
        part_id = data["Custom Part ID"]

        # Convert the series to a list
        part_id = part_id.tolist()

        # Show snippet of Part IDs
        logger.info(f"Snippet of Part IDs: {part_id[:5]}")

        return part_id


class Shop:
    """
    The Shop class contains methods for creating machine lists, compatibility matrices,
    duration matrices and due dates as input for a genetic algorithm.
    It creates a digital representation of the processes in and the setup of a manufacturing workshop.
    """

    @staticmethod
    def create_machines(task_to_machines: Dict[int, List[int]]) -> List[int]:
        """
        Creates a list of machines based on all the unique machines in the task_to_machines dictionary.

        Args:
            task_to_machines (Dict[int, List[int]]): The dictionary of machine quantities.

        Returns:
            List[int]: The list of machines.
        """
        M = list(set([machine for machines in task_to_machines.values() for machine in machines]))

        return M

    @staticmethod
    def get_compatibility(
        J: List[List[int]],
        croom_processed_orders: pd.DataFrame,
        task_to_machines: Dict[int, List[int]],
    ) -> List[List[List[int]]]:
        """
        Gets the compatibility of tasks to machines.

        Example:
            compat = [[[1], [2, 3], [4, 5]],  -- Job 1, task 1 is only compatible with machine 1
                    [[1, 2],[2, 3],[4, 5]]]  -- Job 2, task 1 is compatible with machine 1 and 2

        Args:
            J (List[List[int]]): The list of jobs.
            croom_processed_orders (pd.DataFrame): The DataFrame containing processed orders.
            task_to_machines (Dict[int, List[int]]): The dictionary mapping tasks to machines.

        Returns:
            List[List[List[int]]]: The compatibility list.
        """
        compat = []
        for i, job_tasks in enumerate(J):
            job_compat = []
            for task in job_tasks:
                if task in task_to_machines:
                    # Check the table containing all data on jobs for 'Cementless' status for the job index
                    if task == 1 and croom_processed_orders.loc[i, "Cementless"] == "CTD":
                        machines = task_to_machines[
                            99
                        ]  # HAAS machines that can only handle cemented products
                    else:
                        machines = task_to_machines[task]

                else:
                    raise ValueError(f"Invalid task number! Task: {task}")
                job_compat.append(machines)
            compat.append(job_compat)

        # Debug statement
        logger.info(f"Snippet of compatability matrix: {compat[0]}")

        return compat

    @staticmethod
    def preprocess_cycle_times(
        monza_cycle_times_op1: pd.DataFrame,
        monza_cycle_times_op2: pd.DataFrame,
        last_task_minutes: int = 4,
    ) -> Tuple[pd.DataFrame, pd.DataFrame, pd.DataFrame]:
        """
        Preprocesses the cycle times:
            1.) Remove empty rows and columns
            2.) Create new index starting from 1
            3.) Reduce column names to only the size
            4.) Fill the missing values in final inspection with 4 minutes
            5.) Split data for cruciate retaining and posterior stabilizing products

        Args:
            monza_cycle_times_op1 (pd.DataFrame): The OP 1 cycle times data.
            monza_cycle_times_op2 (pd.DataFrame): The OP 2 cycle times data.
            last_task_minutes (int, optional): The duration of the last task. Defaults to 4 minutes.

        Returns:
            Tuple[pd.DataFrame, pd.DataFrame, pd.DataFrame]: The preprocessed PS-, CR-, and OP 2 cycle times.
        """
        monza_cycle_times_op1.columns = monza_cycle_times_op1.iloc[1]
        monza_cycle_times_op1 = monza_cycle_times_op1.iloc[2:, 1:]
        monza_cycle_times_op1.index = range(1, len(monza_cycle_times_op1) + 1)

        def extract_number(s: str) -> str:
            match = re.search(r"\d+N?", s)
            return match.group(0) if match else s

        monza_cycle_times_op1.columns = [extract_number(col) for col in monza_cycle_times_op1.columns]
        monza_cycle_times_op1.loc[7] = monza_cycle_times_op1.loc[7].fillna(last_task_minutes)
        ps_times, cr_times = (
            monza_cycle_times_op1.iloc[:8, 2 : math.ceil(monza_cycle_times_op1.shape[1] / 2) + 1],
            monza_cycle_times_op1.iloc[:8, math.ceil(monza_cycle_times_op1.shape[1] / 2) + 1 :],
        )

        # Debug statement
        logger.info(f"PS times dim.: {ps_times.shape}, CR times dim.: {cr_times.shape}")

        # Convert everything to float
        ps_times = ps_times.astype(float)
        cr_times = cr_times.astype(float)

        # Check if all cycle times are numeric values
        if not all(isinstance(i, (int, float)) for i in ps_times.values.flatten()) or not all(
            isinstance(i, (int, float)) for i in cr_times.values.flatten()
        ):
            logger.warning(
                "[bold red blink]All cycle times should be numeric values. Please check the input data.[/]",
                extra={"markup": True},
            )

        # Define required sizes
        required_sizes = {"1", "2", "3", "3N", "4", "4N", "5", "5N", "6", "6N", "7", "8", "9", "10"}

        # Check if all required sizes are in the columns of both dataframes
        if not required_sizes.issubset(set(cr_times.columns)) or not required_sizes.issubset(
            set(ps_times.columns)
        ):
            logger.warning(
                "[bold red blink]Either cr_times or ps_times is missing some of the sizes in the columns.[/]",
                extra={"markup": True},
            )

        # Operation 2 - set headers
        monza_cycle_times_op2.columns = monza_cycle_times_op2.iloc[1]
        monza_cycle_times_op2 = monza_cycle_times_op2.iloc[2:, 1:6]

        # Drop unknown machines
        # TODO: Verify with Eamon
        monza_cycle_times_op2 = monza_cycle_times_op2[
            ~monza_cycle_times_op2["Operation type"].isin(["FPI", "RA testing "])
        ]

        # Update the index according to the tasks of OP2
        monza_cycle_times_op2.index = range(10, 10 + len(monza_cycle_times_op2))

        return ps_times, cr_times, monza_cycle_times_op2

    @staticmethod
    def get_duration_matrix(
        J: List[List[int]],
        in_scope_orders: pd.DataFrame,
        cr_times: pd.DataFrame,
        ps_times: pd.DataFrame,
        op2_times: pd.DataFrame,
    ) -> List[List[float]]:
        """
        Gets the duration matrix for the jobs.

        Example:
             dur = [[3, 2, 2],  -- Job 1; task 1, 2, 3 will take 3, 2, 2 minutes respectively
                    [3, 3, 3]]  -- Job 2; task 1, 2, 3 will take 3, 3, 3 minutes respectively

        Args:
            J (List[List[int]]): The list of jobs.
            in_scope_orders (pd.DataFrame): The in-scope orders.
            cr_times (pd.DataFrame): The CR cycle times.
            ps_times (pd.DataFrame): The PS cycle times.
            op2_times (pd.DataFrame): The Operation 2 cycle times - no distinction between CR and PS.

        Returns:
            List[List[float]]: The duration matrix.
        """
        dur = []
        for i, job in enumerate(J):
            job_dur = []
            for task in job:
                if (
                    task < 10
                ):  # Operation 1 tasks are in the range 1-10, Operation 2 tasks are in the range 10-20
                    times = cr_times if in_scope_orders.iloc[i]["Type"] == "CR" else ps_times
                    duration = round(
                        times.loc[task, in_scope_orders.iloc[i]["Size"]]
                        * in_scope_orders.iloc[i]["Order Qty"],
                        1,
                    )
                else:
                    duration = round(
                        op2_times.loc[task, "Actual "] * in_scope_orders.iloc[i]["Order Qty"],
                        1,
                    )
                job_dur.append(duration)
            dur.append(job_dur)

        # Debug statement
        logger.info(f"Snippet of duration: {dur[0]}")

        return dur

    @staticmethod
    def get_due_date(
        in_scope_orders: pd.DataFrame,
        date: str = "2024-03-18",
        working_minutes: int = 480,
    ) -> List[int]:
        """
        Gets the due dates for the in-scope orders.

        Args:
            in_scope_orders (pd.DataFrame): The in-scope orders.
            date (str): The reference date in 'YYYY-MM-DD' format. Defaults to '2024-03-18'.
            working_minutes (int, optional): The number of working minutes per day. Defaults to 480.

        Returns:
            List[int]: The list of due dates in working minutes.
        """
        due = []
        for due_date in in_scope_orders["Due Date "]:
            if pd.Timestamp(date) > due_date:
                working_days = -len(pd.bdate_range(due_date, date)) * working_minutes
            else:
                working_days = len(pd.bdate_range(date, due_date)) * working_minutes
            due.append(working_days)

        # Debug statement
        logger.info(f"Snippet of due: {due[:5]}")

        return due


class JobShop(Job, Shop):
    """
    The JobShop class combines the functionality of the Job and Shop classes.
    The Job class is used to preprocess orders into the correct representation for a genetic algorithm.
    The Shop class is used to create a representation of the factory floor: the machines and the constraints.

    By using the JobShop class all the functionality of the Job and Shop classes can be accessed.
    """

    def preprocess_orders(self, croom_open_orders: pd.DataFrame) -> pd.DataFrame:
        """
        Preprocesses the open orders.

        Args:
            croom_open_orders (pd.DataFrame): The open orders.

        Returns:
            pd.DataFrame: The preprocessed orders.
        """
        in_scope_data_op1 = self.filter_in_scope(croom_open_orders).pipe(self.extract_info)
        in_scope_data_op2 = self.filter_in_scope(croom_open_orders, operation="OP 2").pipe(
            self.extract_info
        )

        # Add an extra column
        in_scope_data_op1["operation"] = "OP1"
        in_scope_data_op2["operation"] = "OP2"

        # Combine both Operation 1 and Operation 2 data
        in_scope_data = pd.concat([in_scope_data_op1, in_scope_data_op2], axis=0)

        # Add the operation to the custom part id
        in_scope_data["Custom Part ID"] = (
            in_scope_data["Custom Part ID"] + "-" + in_scope_data["operation"]
        )

        if not len(in_scope_data) == (len(in_scope_data_op1) + len(in_scope_data_op2)):
            logging.warning(
                f"Length of concatenated data: {len(in_scope_data)}, "
                f"while length of OP 1 data: {len(in_scope_data_op1)}, "
                f"and length of OP 2 data: {len(in_scope_data_op2)}"
            )

        # Check if all part IDs are consistent across different operations
        self.check_part_id_consistency(in_scope_data)

        # Reset index
        in_scope_data.reset_index(inplace=True, drop=True)

        return in_scope_data

    def build_ga_representation(
        self,
        croom_processed_orders: pd.DataFrame,
        cr_cycle_times: pd.DataFrame,
        ps_cycle_times: pd.DataFrame,
        op2_cycle_times: pd.DataFrame,
        task_to_machines: Dict[int, List[int]],
        scheduling_options: Dict[str, any],
    ) -> Dict[str, any]:
        """
        Builds the GA representation:
            J: List[List[int]]: The list of jobs, each job is a list of tasks.
            M: List[int]: The list of machines.
            compat: List[List[List[int]]]: The compatibility list.
            dur: List[List[float]]: The duration matrix.
            due: List[int]: The list of due dates in working minutes.

        Additionally, checks if all output variables are valid; they must be (nested) lists of integers/floats.

        Args:
            croom_processed_orders (pd.DataFrame): The processed orders.
            cr_cycle_times (pd.DataFrame): The CR cycle times.
            ps_cycle_times (pd.DataFrame): The PS cycle times.
            op2_cycle_times (pd.DataFrame): The Operation 2 cycle times.
            task_to_machines (Dict[int, List[int]]): The task to machines dictionary.
            scheduling_options (Dict[str, any]): The scheduling options dictionary.

        Returns:
            Dict[str, any]: The GA representation.
        """
        J_op_1 = self.create_jobs(croom_processed_orders)
        J_op_2 = self.create_jobs(croom_processed_orders, operation="OP 2")

        # Combine jobs from both operations (Operation 1 and Operation 2) into one list of jobs (J)
        J = J_op_1 + J_op_2

        # Create the rest of the required inputs
        M = self.create_machines(task_to_machines)
        compat = self.get_compatibility(J, croom_processed_orders, task_to_machines)
        dur = self.get_duration_matrix(
            J, croom_processed_orders, cr_cycle_times, ps_cycle_times, op2_cycle_times
        )
        due = self.get_due_date(
            croom_processed_orders,
            date=scheduling_options["start_date"],
            working_minutes=scheduling_options["minutes_per_day"],
        )
        part_id = self.get_part_id(croom_processed_orders)

        def is_nested_list_of_numbers(lst):
            if isinstance(lst, list):
                return all(
                    (
                        is_nested_list_of_numbers(item)
                        if isinstance(item, list)
                        else isinstance(item, (int, float))
                    )
                    for item in lst
                )
            return False

        input_repr_dict = {
            "J": J,
            "M": M,
            "compat": compat,
            "dur": dur,
            "due": due,
            "part_id": part_id,
        }

        # Check if J, M, compat, dur, and due are (nested) lists of integers or floats
        # Part ID is a list of strings, so should be excluded
        for var_name, var in input_repr_dict.items():
            if var_name != "part_id":
                if not is_nested_list_of_numbers(var):
                    logger.error(
                        f"[bold red blink]{var_name} is not a nested list of integers/floats: {var[0]}[/]",
                        extra={"markup": True},
                    )

        return input_repr_dict


class GeneticAlgorithmScheduler:
    """
    Contains all functions to run a genetic algorithm for a flexible job shop scheduling problem (FJSSP):

    - Initialize population
    - Evaluate fitness
    - Crossover/Offspring
    - Mutation (Currently not implemented)
    - Run
    """

    def __init__(self):
        self.J = None
        self.M = None
        self.compat = None
        self.dur = None
        self.due = None
        self.part_id = None
        self.n = None
        self.n_e = None
        self.n_c = None
        self.P = None
        self.scores = None
        self.day_range = None
        self.best_schedule = None
        self.minutes_per_day = None
        self.change_over_time = None
        self.urgent_orders = None
        self.urgent_multiplier = None
        self.max_iterations = None

    def find_avail_m(self, start: int, job_idx: int, task_num: int) -> int:
        """
        Finds the next available time for a machine to start a task, considering the working day duration.

        Args:
            start (int): The starting time in the schedule in minutes.
            job_idx (int): The index of the job in the job list.
            task_num (int): The task number within the job.

        Returns:
            int: The next available time for the machine to start the task.
        """
        for day in self.day_range:
            if start < day <= start + self.dur[job_idx][task_num]:
                return day
        return start + self.dur[job_idx][task_num]

    def pick_early_machine(
        self,
        job_idx: int,
        task_idx: int,
        avail_m: Dict[int, int],
        random_roll: float,
        prob: float = 0.85,
    ) -> int:
        """
        Selects a machine for the given task based on availability and compatibility.
        There is a chance of 'prob' to select the machine that comes available earliest,
        otherwise a random machine is picked.

        Parameters:
        - job_idx (int): Index of the job.
        - task (int): Index of the task within the job.
        - avail_m (Dict[int, int]): A dictionary with machine IDs as keys and their available times as values.
        - random_roll (float): A random number to decide the selection strategy.
        - prob (float): Probability to pick the earliest available compatible machine.

        Returns:
        - int: The selected machine ID.
        """
        compat_with_task = self.compat[job_idx][task_idx]
        if random_roll < prob:
            m = min(compat_with_task, key=lambda x: avail_m.get(x))
        else:
            m = random.choice(compat_with_task)

        return m

<<<<<<< HEAD
    @staticmethod
    def slack_logic(
        m: int,
        avail_m: Dict[int, int],
        slack_m: Dict[int, List],
        slack_time_used: bool,
        previous_task_start: float,
        previous_task_dur: float,
        current_task_dur: float,
    ):
        """
        Determine the start time for a task on a machine, considering machine availability and existing slack time.

        Args:
            m (int): The machine identifier.
            avail_m (Dict[int, int]): Dictionary mapping machine IDs to their available times.
            slack_m (Dict[int, List]): Dictionary mapping machine IDs to their slack windows (tuples of start and end times).
            slack_time_used (bool): Flag indicating whether slack time has been used.
            previous_task_start (float): The start time of the previous task.
            previous_task_dur (float): The duration of the previous task.
            current_task_dur (float): The duration of the current task.

        Returns:
            Tuple[float, bool]: A tuple containing the determined start time for the current task and a boolean indicating
            whether slack time was used.

        The function operates as follows:
        1. Initializes the `start` variable to `None`.
        2. Checks if the previous task ends after the machine becomes available. If so:
            - Sets `start` to the completion time of the previous task.
            - Adds a slack window representing the time between the machine becoming available and the new task's start time.
        3. If the previous task does not overlap the machine's availability:
            - Iterates over existing slack windows for the machine.
            - Checks if the task can fit within any slack window:
                - Sets `start` to the later of the slack window's start or the previous task's end.
                - Removes the used slack window.
                - Adds new slack windows for any remaining time before or after the task within the original slack window.
                - Sets `slack_time_used` to `True` if a slack window is used.
        4. If no slack time is used, sets `start` to the machine's available time.
        5. Logs a warning if no valid start time is determined.
        6. Returns the `start` time and the `slack_time_used` flag.
        """

        # Initialize start variable
        start = None

        # If the previous task is completed later than the new machine comes available
        if previous_task_start + previous_task_dur > avail_m[m]:
            # Start time is the completion of the previous task of the job in question
            start = previous_task_start + previous_task_dur

            # Difference between the moment the machine becomes available and the new tasks starts is slack
            # e.g.: machine comes available at 100, new task can only start at 150, slack = (100, 150)
            slack_m[m].append((avail_m[m], start))

        else:
            # Loop over slack in this machine
            for unused_time in slack_m[m]:
                # If the unused time + duration of task is less than the end of the slack window
                if (
                    max(unused_time[0], (previous_task_start + previous_task_dur)) + current_task_dur
                ) < unused_time[1]:
                    # New starting time is the largest of the beginning of the slack time or the time when the
                    # previous task of the job is completed
                    start = max(unused_time[0], (previous_task_start + previous_task_dur))

                    # Remove the slack period if it has been used
                    slack_m[m].remove(unused_time)

                    # We add the remaining time between when the task finishes and the end of the slack window
                    # as a new slack window
                    # e.g.: original slack = (100, 150), task planned now takes (110, 130), new slack = (130, 150)
                    slack_m[m].append(
                        (
                            (
                                max(unused_time[0], (previous_task_start + previous_task_dur))
                                + current_task_dur
                            ),
                            unused_time[1],
                        )
                    )

                    # Append another slack window if previous start was not at the beginning of the slack window,
                    # in this case there is still some time between when the machine comes available and when the
                    # task starts
                    # e.g. original slack = (100, 150), task planned now takes (110, 130), new slack = (100, 110)
                    if start == (previous_task_start + previous_task_dur):
                        slack_m[m].append((unused_time[0], start))

                    slack_time_used = True
                    # break the loop if a suitable start time has been found in the slack
                    break

            # If slack time is not used, start when the machine becomes available
            if not slack_time_used:
                start = avail_m[m]

        if start is None:
            logger.warning("No real start time was defined!")

        return start, slack_time_used

    def init_population(self, num_inds: int = None, fill_inds: bool = False):
=======
    def init_population(
        self, num_inds: int = None, fill_inds: bool = False
    ) -> Union[None, List[List[Tuple[int, int, int, float, float, int, str]]]]:
>>>>>>> d34083a4
        """
        Initializes the population of schedules. Each schedule is a list of tasks assigned to machines with start times.

        Args:
            num_inds (int, optional): Number of individuals (schedules) to generate. If None, uses self.n. Defaults to None.
            fill_inds (bool, optional): Flag indicating whether to fill individuals in the population or return them.
                                        Defaults to False.

        Returns:
            Union[None, List[List[Tuple[int, int, int, float, float, int, str]]]]:
                - If fill_inds is False, updates self.P with the generated population.
                - If fill_inds is True, returns the generated population.

        The function operates as follows:
        1. Sets `num_inds` to `self.n` if it is not provided.
        2. Extracts part sizes and operations from `self.part_id`.
        3. Initializes the population list `P` and a range of percentages for logging progress.
        4. For each individual:
            - Initializes availability and product tracking dictionaries for machines.
            - Creates a temporary job list and shuffles or sorts it based on a random roll.
            - Processes each job, assigning tasks to machines based on compatibility, availability, and operation type.
            - Updates machine availability and product tracking after each task assignment.
            - Adds the proposed schedule to the population if it is unique.
            - Logs progress at certain percentages if `fill_inds` is False.
        5. Sets `self.P` to the generated population or returns it based on `fill_inds`.

        Note:
            - OP1 and OP2 represent different operation types with specific logic for task assignment.
            - Compatibility and availability are considered for machine assignment, with preference given to certain conditions.
        """
        if num_inds is None:
            num_inds = self.n

        # Extract the part size from the custom part id
        part_size = [id.split("-")[1] for id in self.part_id]

        # Extract the operation from custom part id
        operation = [id.split("-")[-1] for id in self.part_id]

        P = []
        percentages = np.arange(10, 101, 10)

        for i in range(num_inds):
            avail_m = {m: 0 for m in self.M}
            slack_m = {m: [] for m in self.M}
            product_m = {m: 0 for m in self.M}
            changeover_finish_time = 0
            P_j = []

            # Create a temporary copy of J
            J_temp = list(range(len(self.J)))

            # Generate a random float [0, 1]
            random_roll = random.random()

            # Based on the random number we either randomly shuffle or apply some sorting logic
            if random_roll < 0.4:
                random.shuffle(J_temp)
            elif random_roll < 0.6:
                J_temp.sort(key=lambda x: self.part_id[x])
            elif random_roll < 0.7:
                J_temp.sort(key=lambda x: self.due[x], reverse=True)
            elif random_roll < 0.8:
                J_temp.sort(key=lambda x: (self.part_id[x], self.due[x]), reverse=True)
            else:
                # Reorder J_temp according to the urgent order list
                for job in self.urgent_orders:
                    J_temp.remove(job)  # Remove the job from its current position
                    J_temp.append(
                        job
                    )  # Append the job to the end of the list (this means it will be picked first)

            # While our list of jobs is not empty
            while J_temp:
                # Take the index at the end of the list and remove it from the list
                job_idx = J_temp.pop()

                # Extract the corresponding job
                job = self.J[job_idx]

                # Loop over the tasks in the job
                for task_idx in range(len(job)):
                    # Generate random float [0, 1]
                    random_roll = random.random()

<<<<<<< HEAD
                    # New boolean to track if the task is planned during slack time,
                    # if so we do not need to update avail_m
                    slack_time_used = False

=======
                    # Conditional logic; separate flow for OP1 and OP2
>>>>>>> d34083a4
                    if operation[job_idx] == "OP1":
                        # Logic for first task in OP1 (HAAS machines)
                        if task_idx == 0:
                            compat_task_0 = self.compat[job_idx][task_idx]
                            # Preferred machines are those that have not been used yet or processed the same
                            # size previously (in this case no changeover is required)
                            # Note: no changeover needed for the first task on a HAAS machine is an assumption
                            preferred_machines = [
                                key
                                for key in compat_task_0
                                if product_m.get(key) == part_size[job_idx] or product_m.get(key) == 0
                            ]

                            # If no preferred machines can be found, pick one that comes available earliest
                            # with a higher probability
                            if not preferred_machines:
                                m = self.pick_early_machine(
                                    job_idx, task_idx, avail_m, random_roll, prob=0.7
                                )
                            # If there are preferred machines, pick the preferred machine that comes available
                            # earliest with a higher probability
                            else:
                                m = (
                                    min(preferred_machines, key=lambda x: avail_m.get(x))
                                    if random_roll < 0.7
                                    else random.choice(preferred_machines)
                                )

                            # Start time is the time that the machine comes available if no changeover is required
                            # else, the changeover time is added, and an optional waiting time if we need to wait
                            # for another changeover to finish first (only one changeover can happen concurrently)
                            start = (
                                avail_m[m]
                                if product_m[m] == 0 or part_size[job_idx] == product_m[m]
                                else avail_m[m]
                                + self.change_over_time
                                + max((changeover_finish_time - avail_m[m]), 0)
                            )

                            # If a changeover happened, we update the time someone comes available to do another
                            # changeover
                            if product_m[m] != 0 and part_size[job_idx] != product_m[m]:
                                changeover_finish_time = start

                        else:
<<<<<<< HEAD
                            m = self.pick_early_machine(job_idx, task, avail_m, random_roll)
                            start, slack_time_used = self.slack_logic(
                                m,
                                avail_m,
                                slack_m,
                                slack_time_used,
                                P_j[-1][3],
                                P_j[-1][4],
                                self.dur[job_idx][task],
                            )
=======
                            # If not the first task in the job, we pick the earliest machine to come available
                            # with a higher probability
                            m = self.pick_early_machine(job_idx, task_idx, avail_m, random_roll)

                            # Start time of the task is the latest of the time the machine comes available and
                            # the time that the previous task finishes
                            start = max(avail_m[m], P_j[-1][3] + self.dur[job_idx][task_idx - 1])
>>>>>>> d34083a4

                    elif operation[job_idx] == "OP2":
                        if task_idx == 0:
                            # If first task in OP2: pick machine that comes available earliest with a higher
                            # probability
                            m = self.pick_early_machine(job_idx, task_idx, avail_m, random_roll)

                            # Start time is always when the machine comes available (due to being the first task)
                            start = avail_m[m]
                        else:
<<<<<<< HEAD
                            m = self.pick_early_machine(job_idx, task, avail_m, random_roll)
                            start, slack_time_used = self.slack_logic(
                                m,
                                avail_m,
                                slack_m,
                                slack_time_used,
                                P_j[-1][3],
                                P_j[-1][4],
                                self.dur[job_idx][task],
                            )
=======
                            # Pick early machine with higher probability
                            m = self.pick_early_machine(job_idx, task_idx, avail_m, random_roll)

                            # Start time of the task is the latest of the time the machine comes available and
                            # the time that the previous task finishes
                            start = max(avail_m[m], P_j[-1][3] + self.dur[job_idx][task_idx - 1])
>>>>>>> d34083a4

                    else:
                        logger.error(
                            f"Invalid operation: {operation} - Only 'OP1' and 'OP2' are supported"
                        )
                        raise ValueError("Invalid operation")

                    # Append the task to our proposed schedule
                    P_j.append(
                        (
                            job_idx,
                            job[task_idx],  # Actual task number (as in task_to_machines_dict)
                            m,
                            start,
                            self.dur[job_idx][task_idx],
                            task_idx,  # Task index
                            self.part_id[job_idx],
                        )
                    )
<<<<<<< HEAD
                    if not slack_time_used:
                        avail_m[m] = self.find_avail_m(start, job_idx, task)
=======
                    avail_m[m] = self.find_avail_m(start, job_idx, task_idx)
>>>>>>> d34083a4
                    product_m[m] = part_size[job_idx]

            # Add proposed schedule to population (list of proposed schedules) if it is not in there already
            if P_j not in P:
                P.append(P_j)
            else:
                i -= 1

            if not fill_inds and i * 100 / num_inds in percentages:
                logger.info(
                    f"{datetime.now().strftime('%Y-%m-%d %H:%M:%S')} - {i * 100 / num_inds}% of schedules have been created."
                )

        if not fill_inds:
            self.P = P
        else:
            return P

    def evaluate_population(
        self, best_scores: list = None, display_scores: bool = True, on_time_bonus: int = 5000
    ):
        """
        Evaluates the population of schedules by calculating a score for each schedule based on the completion times
        of jobs vs. the required due date.
        """
        # Calculate scores for each schedule
        self.scores = [
            round(
                sum(
                    (
                        # Difference between due date and completion time, multiplied by urgent_multiplier if urgent
                        (self.due[job_idx] - (start_time + job_task_dur))
                        * (self.urgent_multiplier if job_idx in self.urgent_orders else 1)
                        + (
                            # Bonus for completing tasks on time
                            on_time_bonus
                            if (self.due[job_idx] - (start_time + job_task_dur)) > 0
                            else 0
                        )
                    )
                    for (
                        job_idx,
                        task,
                        machine,
                        start_time,
                        job_task_dur,
                        _,
                        _,
                    ) in schedule
                    # Only consider the completion time of the final task
                    if task + 1 == max(self.J[job_idx])
                )
            )
            # Evaluate each schedule in the population
            for schedule in self.P
        ]

        if display_scores:
            logger.info(
                f"{datetime.now().strftime('%Y-%m-%d %H:%M:%S')} - Best score: {max(self.scores)}, "
                f"Median score: {np.median(self.scores)}, Worst score: {min(self.scores)}"
            )
            best_scores.append(max(self.scores))

    def resolve_conflict(
        self, P_prime: List[Tuple[int, int, int, int, int, int, str]]
    ) -> (List)[Tuple[int, int, int, int, int, int, str]]:
        """
        This function resolves conflicts in a given schedule. If tasks are planned on the same machine at the same time,
        it finds the first available time for each task to start on the machine.

        Parameters:
        P_prime (List[Tuple[int, int, int, int, int, int, str]]): A list of tuples where each tuple represents a task.
        Each task is represented as (job index, task, machine, start time, duration, task number).

        Returns:
        P_prime_sorted (List[Tuple[int, int, int, int, int, int, str]]): A sorted list of tuples where each tuple
        represents a task. Each task is represented as (job index, job, machine, start time, duration, task number).
        """
        P_prime_sorted = []
        avail_m = {m: 0 for m in self.M}
        slack_m = {m: [] for m in self.M}
        product_m = {m: 0 for m in self.M}
        changeover_finish_time = 0

        # Extract the operation from custom part id
        operation = [id.split("-")[-1] for id in self.part_id]

        for job_idx in range(len(self.J)):
            job = self.J[job_idx]

            # We have a list of tuples, where each tuple stands for a task in a proposed schedule
            # We filter all the tuples for ones belonging to a specific job_idx (first field of the tuple) and sort
            job_tasks = sorted([entry for entry in P_prime if entry[0] == job_idx], key=lambda x: x[1])

            # Loop over the tasks one by one
            for task_entry in job_tasks:
<<<<<<< HEAD
                _, task, m, _, _, task_num, _ = task_entry
                slack_time_used = False

                if operation[job_idx] == "OP1":
                    if task_num == 0:
                        start = (
                            avail_m[m]
                            if product_m[m] == 0 or self.part_id[job_idx] == product_m[m]
                            else avail_m[m]
                            + self.change_over_time
                            + max((changeover_finish_time - avail_m[m]), 0)
                        )
                        if product_m[m] != 0 and self.part_id[job_idx] != product_m[m]:
                            changeover_finish_time = start
                    else:
                        start, slack_time_used = self.slack_logic(
                            m,
                            avail_m,
                            slack_m,
                            slack_time_used,
                            start_times[job_idx],
                            self.dur[job_idx][task_num - 1],
                            self.dur[job_idx][task_num],
                        )

                elif operation[job_idx] == "OP2":
                    if task_num == 0:
                        start = avail_m[m]
                    else:
                        start, slack_time_used = self.slack_logic(
                            m,
                            avail_m,
                            slack_m,
                            slack_time_used,
                            start_times[job_idx],
                            self.dur[job_idx][task_num - 1],
                            self.dur[job_idx][task_num],
                        )

                # Record start time
                start_times[job_idx] = start

                # If slack time is used no need to update latest machine availability
                if not slack_time_used:
                    avail_m[m] = self.find_avail_m(start, job_idx, task_num)
=======
                _, task, m, _, _, task_idx, _ = task_entry

                if task_idx == 0:
                    start = (
                        avail_m[m]
                        if product_m[m] == 0 or self.part_id[job_idx] == product_m[m]
                        else avail_m[m]
                        + self.change_over_time
                        + max((changeover_finish_time - avail_m[m]), 0)
                    )
                    if product_m[m] != 0 and self.part_id[job_idx] != product_m[m]:
                        changeover_finish_time = start
                else:
                    start = max(
                        avail_m[m],
                        P_prime_sorted[-1][3]
                        + P_prime_sorted[-1][4],  # Previous task start + previous task duration
                    )

                avail_m[m] = self.find_avail_m(start, job_idx, task_idx)
>>>>>>> d34083a4
                product_m[m] = self.part_id[job_idx]

                P_prime_sorted.append(
                    (
                        job_idx,
                        job[task_idx],
                        m,
                        start,
                        self.dur[job_idx][task_idx],
                        task_idx,
                        self.part_id[job_idx],
                    )
                )

        return P_prime_sorted

    def find_best_schedules(self) -> List:
        """
        This method evaluates the population, sorts them based on their scores in descending order,
        and retains the top schedules based on a specified retention count. The retention count is
        the maximum of 3 or the product of the length of the population and a specified ratio.

        Returns:
            P_0 (List): The list of top schedules based on their scores.
        """

        self.evaluate_population(display_scores=False)
        scored_population = sorted(zip(self.scores, self.P), key=lambda x: x[0], reverse=True)
        retain_count = max(3, int(len(self.P) * self.n_e))
        P_0 = [schedule for score, schedule in scored_population[:retain_count]]

        return P_0

    def offspring(self) -> None:
        """
        This function generates offspring for the next generation of the population. It identifies the best schedules
        in the population, after which it randomly selects each job from the first or the second schedule.
        Conflicts are resolved by another function.

        Returns:
        None. The function updates the population in-place.
        """
        P_0 = self.find_best_schedules()

        iter_count = len(self.P) * (self.n_c + self.n_e)
        while len(P_0) < iter_count:
            P1, P2 = random.sample(P_0, 2)
            P_prime = [
                entry
                for job_idx in range(len(self.J))
                for entry in random.choice([P1, P2])
                if entry[0] == job_idx
            ]
            P_prime = self.resolve_conflict(P_prime)
            if P_prime not in P_0:
                P_0.append(P_prime)

        self.P = P_0

    def mutate(self):
        """
        Perform mutation on the current population of schedules to create a new set of schedules.

        This function identifies pairs of jobs within each schedule that have the same number
        of tasks and the same durations. It then swaps the start times and machines of tasks
        between the selected pairs of jobs, creating new schedules. If the new schedule does
        not already exist in the population, it is added to the population.

        Steps:
        1. Find the best schedules based on evaluation score.
        2. Make a deep copy of these schedules.
        3. For each schedule:
            a. Group tasks by their job index.
            b. Identify pairs of jobs with the same number of tasks and identical durations.
            c. Randomly select a pair of jobs.
            d. Swap the start times and machines of tasks between the selected jobs.
            e. If the new schedule is unique, add it to the list of new schedules.
        4. Add all new schedules to the population.

        This method helps in exploring new potential solutions by making modifications to
        existing ones, promoting diversity in the population.

        Returns:
            None
        """

        P_0 = self.find_best_schedules()

        # Make a deep copy of P_0
        P_1 = copy.deepcopy(P_0)

        # Initialize a list of new schedules
        new_schedules = []

        for schedule in P_1:
            # Group tasks by job_idx
            jobs = defaultdict(list)
            for task in schedule:
                jobs[task[0]].append(task)

            # Find pairs of jobs with same number of tasks and same durations
            job_pairs = []
            job_list = list(jobs.items())

            for i in range(len(job_list)):
                for j in range(i + 1, len(job_list)):
                    job1, task_details_1 = job_list[i]
                    job2, task_details_2 = job_list[j]

                    # Append if the part ID matches for a pair
                    if (
                        len(task_details_1) == len(task_details_2)
                        and task_details_1[-1] == task_details_2[-1]
                    ):
                        # task_details format: (job_index, task, machine, start_time, duration, task_idx, part_id)
                        # hence the last field is the part_id
                        job_pairs.append((job1, job2))

            # If no pairs found, continue to the next schedule
            if not job_pairs:
                continue

            # Randomly select a pair of jobs
            job1, job2 = random.choice(job_pairs)

            # Swap the start times of the tasks in the selected jobs
            tasks1 = jobs[job1]
            tasks2 = jobs[job2]

            for i in range(len(tasks1)):
                task1 = tasks1[i]
                task2 = tasks2[i]

                # Create new tasks with swapped start times and machines
                # task_details follow this format: (job_index, task, machine, start_time, duration, task_index, part_id)
                new_task1 = (task1[0], task1[1], task2[2], task2[3], task1[4], task1[5], task1[6])
                new_task2 = (task2[0], task2[1], task1[2], task1[3], task2[4], task2[5], task2[6])

                # Update the schedule
                schedule[schedule.index(task1)] = new_task1
                schedule[schedule.index(task2)] = new_task2

            # If the new schedule does not exist yet in the population, add it to P_0
            if schedule not in P_0 and schedule not in new_schedules:
                new_schedules.append(schedule)

        # Add all schedules from P_0 to the population
        self.P = P_0 + new_schedules

    def run(
        self,
        input_repr_dict: Dict[str, any],
        scheduling_options: dict,
    ):
        """
        Runs the genetic algorithm by initializing the population, evaluating it, and selecting the best schedule.

        Args:
            input_repr_dict (Dict[str, any]): A dictionary containing the necessary input variables for the GA.
            scheduling_options (dict): Dictionary containing hyperparameters for running the algorithm.

        Returns:
            Tuple[List[Tuple[int, int, int, int, float]], List[int]]: The best schedule with the highest score and the list of best scores per generation.
        """
        self.J = input_repr_dict["J"]
        self.M = input_repr_dict["M"]
        self.compat = input_repr_dict["compat"]
        self.dur = input_repr_dict["dur"]
        self.due = input_repr_dict["due"]
        self.part_id = input_repr_dict["part_id"]
        self.n = scheduling_options["n"]
        self.n_e = scheduling_options["n_e"]
        self.n_c = scheduling_options["n_c"]
        self.minutes_per_day = scheduling_options["minutes_per_day"]
        self.change_over_time = scheduling_options["change_over_time"]
        self.max_iterations = scheduling_options["max_iterations"]
        self.urgent_multiplier = scheduling_options["urgent_multiplier"]
        self.urgent_orders = [job_idx - 1 for job_idx in scheduling_options["urgent_orders"]]
        self.day_range = np.arange(
            self.minutes_per_day,
            len(self.J) // 5 * self.minutes_per_day,
            self.minutes_per_day,
        )

        self.init_population()
        best_scores = []

        for iteration in range(self.max_iterations):
            logger.info(f"{datetime.now().strftime('%Y-%m-%d %H:%M:%S')} - Iteration {iteration + 1}")
            self.offspring()
            self.mutate()
            if len(self.P) < self.n:
                self.P += self.init_population(num_inds=self.n - len(self.P), fill_inds=True)
            self.evaluate_population(best_scores=best_scores)

        schedules_and_scores = sorted(zip(self.P, self.scores), key=lambda x: x[1], reverse=True)
        self.best_schedule = schedules_and_scores[0][0]
        logger.info(
            f"Snippet of best schedule (job, task, machine, start_time, duration, task_idx, part_id): "
            f"{self.best_schedule[:2]}"
        )

        return self.best_schedule, best_scores


def reformat_output(
    croom_processed_orders: pd.DataFrame,
    best_schedule: Dict[str, any],
    column_mapping_reformat: dict,
    machine_dict: dict,
) -> pd.DataFrame:
    """
    Reformats the output of the genetic algorithm by converting the best schedule into a dataframe,
    rounding the starting time, resetting and dropping the index, joining the best schedule to processed orders,
    defining the end time, renaming columns, applying machine name mapping, and creating start and end datetime
    based on a hypothetical start date.

    Args:
        croom_processed_orders (pd.DataFrame): The processed orders.
        best_schedule (Dict[str, any]): The best schedule generated by the genetic algorithm.
        column_mapping_reformat (dict): The mapping for renaming columns in the output dataframe.
        machine_dict (dict): The dictionary mapping machine numbers to machine names.

    Returns:
        pd.DataFrame: The reformatted output dataframe.
    """
    # Convert best schedule into a dataframe
    schedule_df = pd.DataFrame(
        best_schedule,
        columns=["job", "task", "machine", "starting_time", "duration", "task_idx", "part_id"],
    )

    # Round the starting time and duration
    schedule_df["starting_time"] = schedule_df["starting_time"].round(5)
    schedule_df["duration"] = schedule_df["duration"].round(5)

    # Reset and drop index
    croom_processed_orders.reset_index(inplace=True, drop=True)

    # Join best schedule to processed orders
    croom_processed_orders = croom_processed_orders.merge(
        schedule_df, left_index=True, right_on="job", how="left"
    )

    # Define end time
    croom_processed_orders["end_time"] = (
        croom_processed_orders["starting_time"] + croom_processed_orders["duration"]
    )

    # Rename columns
    croom_processed_orders = croom_processed_orders.rename(columns=column_mapping_reformat)

    # Apply machine name mapping
    croom_processed_orders["Machine"] = croom_processed_orders["Machine"].map(machine_dict)

    return croom_processed_orders


def create_start_end_time(
    croom_reformatted_orders: pd.DataFrame, scheduling_options: dict
) -> pd.DataFrame:
    """
    Adjusts the start and end times of tasks in the given DataFrame to fit within working hours (09:00 to 17:00)
    and ensures that tasks are scheduled sequentially within each job and machine.

    The function first converts the 'Start_time' from minutes to a datetime based on a hypothetical start date.
    It then adjusts the start and end times of tasks to fit within working hours, pushing tasks to the next day
    if they start after 17:00 or before 09:00. The function also checks for consistency in task scheduling within
    each job and machine.

    Args:
        croom_reformatted_orders (pd.DataFrame): The DataFrame containing reformatted orders with 'Start_time' in minutes.
        scheduling_options (dict): A dictionary containing scheduling options, including the 'start_date'.

    Returns:
        pd.DataFrame: The adjusted DataFrame with updated start and end times.
    """

    # Parse the date string into a datetime object
    base_date = datetime.strptime(scheduling_options["start_date"], "%Y-%m-%dT%H:%M")

    # Sort by start time ascending
    croom_reformatted_orders.sort_values("Start_time", inplace=True)

    # Initialize empty 'Start_time_date' column
    croom_reformatted_orders["Start_time_date"] = None

    def working_hours_shift(row):
        days = [d * scheduling_options["minutes_per_day"] for d in range(1, 25)]

        for k, day in enumerate(days):
            if row["Start_time"] < day:
                row["Start_time_date"] = (
                    base_date
                    + pd.to_timedelta(row["Start_time"], unit="m")
                    + pd.Timedelta(days=k)
                    - pd.Timedelta(minutes=scheduling_options["minutes_per_day"] * k)
                )
                break
        return row

    # Apply function
    croom_reformatted_orders = croom_reformatted_orders.apply(working_hours_shift, axis=1)

    # Overwrite the integer start time with the calculated datetimes
    croom_reformatted_orders["Start_time"] = croom_reformatted_orders["Start_time_date"]
    croom_reformatted_orders["End_time"] = croom_reformatted_orders["Start_time"] + pd.to_timedelta(
        croom_reformatted_orders["duration"], unit="m"
    )

    # Reorder by earliest start time
    croom_reformatted_orders.sort_values(by="Start_time", inplace=True)

    # Check if the start time for each task within each job is later than the completion time of the previous task
    for job_id in croom_reformatted_orders["Job"].unique():
        job_schedule = croom_reformatted_orders[croom_reformatted_orders["Job"] == job_id]
        for i in range(1, len(job_schedule)):
            if not job_schedule.iloc[i]["Start_time"] >= job_schedule.iloc[i - 1]["End_time"]:
                logger.warning(
                    f"The start time for task {job_schedule.iloc[i]['task']} in job {job_id} "
                    f"is earlier than the completion time of the previous task!"
                )

    # Check if the start time for each task within each job is later than the completion time of the previous task
    for machine in croom_reformatted_orders["Machine"].unique():
        machine_schedule = croom_reformatted_orders[
            croom_reformatted_orders["Machine"] == machine
        ].sort_values("Start_time")
        for i in range(1, len(machine_schedule)):
            if not machine_schedule.iloc[i]["Start_time"] >= machine_schedule.iloc[i - 1]["End_time"]:
                logger.warning(
                    f"The start time for job {machine_schedule.iloc[i]['Job']}, task {machine_schedule.iloc[i]['task']}"
                    f" in machine {machine} is earlier than the completion time of the previous task!"
                )

    # Sort again by job and task before plotting
    croom_reformatted_orders = croom_reformatted_orders.sort_values(["Job", "task"])

    return croom_reformatted_orders


def create_chart(
    schedule: pd.DataFrame, parameters: Dict[str, Union[str, Dict[str, str]]]
) -> pd.DataFrame:
    """
    Creates a Gantt chart based on the schedule and parameters.

    Args:
        schedule (pd.DataFrame): The schedule data.
        parameters (Dict[str, Union[str, Dict[str, str]]]): The parameters for creating the chart.

    Returns:
        pd.DataFrame: The updated schedule data with additional columns for the chart.
    """
    if not is_string_dtype(schedule[[parameters["column_mapping"]["Resource"]]]):
        schedule[parameters["column_mapping"]["Resource"]] = schedule[
            parameters["column_mapping"]["Resource"]
        ].apply(str)
    schedule = schedule.rename(columns=parameters["column_mapping"])

    return schedule


def save_chart_to_html(gantt_chart: plotly.graph_objs.Figure) -> None:
    """
    Saves the Gantt chart to an HTML file.

    Args:
        gantt_chart (plotly.graph_objs.Figure): The Gantt chart to be saved.
    """
    filepath = Path(os.getcwd()) / "data/08_reporting/gantt_chart.html"
    plotly.offline.plot(gantt_chart, filename=str(filepath))<|MERGE_RESOLUTION|>--- conflicted
+++ resolved
@@ -645,7 +645,7 @@
 
         return m
 
-<<<<<<< HEAD
+
     @staticmethod
     def slack_logic(
         m: int,
@@ -748,12 +748,9 @@
 
         return start, slack_time_used
 
-    def init_population(self, num_inds: int = None, fill_inds: bool = False):
-=======
     def init_population(
         self, num_inds: int = None, fill_inds: bool = False
     ) -> Union[None, List[List[Tuple[int, int, int, float, float, int, str]]]]:
->>>>>>> d34083a4
         """
         Initializes the population of schedules. Each schedule is a list of tasks assigned to machines with start times.
 
@@ -839,14 +836,11 @@
                     # Generate random float [0, 1]
                     random_roll = random.random()
 
-<<<<<<< HEAD
                     # New boolean to track if the task is planned during slack time,
                     # if so we do not need to update avail_m
                     slack_time_used = False
 
-=======
                     # Conditional logic; separate flow for OP1 and OP2
->>>>>>> d34083a4
                     if operation[job_idx] == "OP1":
                         # Logic for first task in OP1 (HAAS machines)
                         if task_idx == 0:
@@ -892,7 +886,6 @@
                                 changeover_finish_time = start
 
                         else:
-<<<<<<< HEAD
                             m = self.pick_early_machine(job_idx, task, avail_m, random_roll)
                             start, slack_time_used = self.slack_logic(
                                 m,
@@ -903,15 +896,6 @@
                                 P_j[-1][4],
                                 self.dur[job_idx][task],
                             )
-=======
-                            # If not the first task in the job, we pick the earliest machine to come available
-                            # with a higher probability
-                            m = self.pick_early_machine(job_idx, task_idx, avail_m, random_roll)
-
-                            # Start time of the task is the latest of the time the machine comes available and
-                            # the time that the previous task finishes
-                            start = max(avail_m[m], P_j[-1][3] + self.dur[job_idx][task_idx - 1])
->>>>>>> d34083a4
 
                     elif operation[job_idx] == "OP2":
                         if task_idx == 0:
@@ -922,7 +906,7 @@
                             # Start time is always when the machine comes available (due to being the first task)
                             start = avail_m[m]
                         else:
-<<<<<<< HEAD
+
                             m = self.pick_early_machine(job_idx, task, avail_m, random_roll)
                             start, slack_time_used = self.slack_logic(
                                 m,
@@ -933,14 +917,6 @@
                                 P_j[-1][4],
                                 self.dur[job_idx][task],
                             )
-=======
-                            # Pick early machine with higher probability
-                            m = self.pick_early_machine(job_idx, task_idx, avail_m, random_roll)
-
-                            # Start time of the task is the latest of the time the machine comes available and
-                            # the time that the previous task finishes
-                            start = max(avail_m[m], P_j[-1][3] + self.dur[job_idx][task_idx - 1])
->>>>>>> d34083a4
 
                     else:
                         logger.error(
@@ -960,12 +936,10 @@
                             self.part_id[job_idx],
                         )
                     )
-<<<<<<< HEAD
+                    
                     if not slack_time_used:
                         avail_m[m] = self.find_avail_m(start, job_idx, task)
-=======
-                    avail_m[m] = self.find_avail_m(start, job_idx, task_idx)
->>>>>>> d34083a4
+
                     product_m[m] = part_size[job_idx]
 
             # Add proposed schedule to population (list of proposed schedules) if it is not in there already
@@ -1063,7 +1037,7 @@
 
             # Loop over the tasks one by one
             for task_entry in job_tasks:
-<<<<<<< HEAD
+
                 _, task, m, _, _, task_num, _ = task_entry
                 slack_time_used = False
 
@@ -1109,28 +1083,7 @@
                 # If slack time is used no need to update latest machine availability
                 if not slack_time_used:
                     avail_m[m] = self.find_avail_m(start, job_idx, task_num)
-=======
-                _, task, m, _, _, task_idx, _ = task_entry
-
-                if task_idx == 0:
-                    start = (
-                        avail_m[m]
-                        if product_m[m] == 0 or self.part_id[job_idx] == product_m[m]
-                        else avail_m[m]
-                        + self.change_over_time
-                        + max((changeover_finish_time - avail_m[m]), 0)
-                    )
-                    if product_m[m] != 0 and self.part_id[job_idx] != product_m[m]:
-                        changeover_finish_time = start
-                else:
-                    start = max(
-                        avail_m[m],
-                        P_prime_sorted[-1][3]
-                        + P_prime_sorted[-1][4],  # Previous task start + previous task duration
-                    )
-
-                avail_m[m] = self.find_avail_m(start, job_idx, task_idx)
->>>>>>> d34083a4
+
                 product_m[m] = self.part_id[job_idx]
 
                 P_prime_sorted.append(
