--- conflicted
+++ resolved
@@ -936,7 +936,7 @@
                             )
                         ]
 
-<<<<<<< HEAD
+
                         # If no preferred machines can be found, pick one that comes available earliest
                         # with a higher probability
                         if not preferred_machines:
@@ -950,19 +950,6 @@
                                 min(preferred_machines, key=lambda x: avail_m.get(x))
                                 if random_roll < 0.7
                                 else random.choice(preferred_machines)
-=======
-                            # Start time is the time that the machine comes available if no changeover is required
-                            # else, the changeover time is added, and an optional waiting time if we need to wait
-                            # for another changeover to finish first (only one changeover can happen concurrently)
-                            start = (
-                                avail_m[m]
-                                if product_m[m] == 0 or part_size[job_idx] == product_m[m]
-                                else avail_m[m]
-                                + self.change_over_time
-                                + max((changeover_finish_time - avail_m[m]), 0)
-
->>>>>>> 468ad205
-                            )
 
                         # Start time is the time that the machine comes available if no changeover is required
                         # else, the changeover time is added, and an optional waiting time if we need to wait
