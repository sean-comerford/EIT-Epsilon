from kedro.pipeline import Pipeline, node

from .nodes import (
    JobShop,
    create_chart,
    save_chart_to_html,
    reformat_output,
    identify_changeovers,
    GeneticAlgorithmScheduler,
    create_start_end_time,
    calculate_kpi,
    order_to_id,
    split_and_save_schedule,
)


def create_pipeline(**kwargs) -> Pipeline:
    # Instantiate a jobshop object
    jobshop = JobShop()
    genetic_algorithm = GeneticAlgorithmScheduler()

    # Create a pipeline with the jobshop object
    pipeline = Pipeline(
        [
            node(
                func=jobshop.preprocess_orders,
                inputs="croom_open_orders",
                outputs="croom_processed_orders",
                name="preprocess_orders",
            ),
            node(
                func=jobshop.build_ga_representation,
                inputs=[
                    "croom_processed_orders",
                    "croom_task_durations",
                    "params:task_to_machines",
                    "params:scheduling_options",
                    "params:machine_dict",
                ],
                outputs="input_repr_dict",
                name="build_ga_representation",
            ),
            node(
                func=jobshop.build_changeover_compatibility,
                inputs=[
                    "croom_processed_orders",
                    "params:size_categories_op2_cr",
                    "params:size_categories_op2_ps",
                ],
                outputs="compatibility_dict",
                name="build_changeover_compatibility",
            ),
            node(
                func=jobshop.generate_arbor_mapping,
                inputs=["input_repr_dict", "params:cemented_arbors", "params:cementless_arbors", "params:HAAS_starting_part_ids"],
                outputs="arbor_dict",
                name="generate_arbor_mapping",
            ),
            node(
                func=genetic_algorithm.run,
                inputs=[
                    "input_repr_dict",
                    "params:scheduling_options",
                    "compatibility_dict",
                    "arbor_dict",
                    "params:ghost_machine_dict",
                    "params:cemented_arbors",
                    "params:arbor_quantities",
<<<<<<< HEAD
                    "params:HAAS_starting_part_ids",
=======
                    "params:custom_tasks_dict",
>>>>>>> 77ce5ccb
                ],
                outputs=["best_schedule", "best_scores"],
                name="genetic_algorithm",
            ),
            node(
                func=reformat_output,
                inputs=[
                    "croom_processed_orders",
                    "best_schedule",
                    "params:column_mapping_reformat",
                    "params:machine_dict",
                ],
                outputs="croom_reformatted_orders",
                name="reformat_output",
            ),
            node(
                func=identify_changeovers,
                inputs=[
                    "croom_reformatted_orders",
                    "params:scheduling_options",
                ],
                outputs="changeovers",
                name="identify_changeovers",
            ),
            node(
                func=create_start_end_time,
                inputs=["croom_reformatted_orders", "changeovers", "params:scheduling_options"],
                outputs=["final_schedule", "final_changeovers"],
                name="create_start_end_time",
            ),
            node(
                func=calculate_kpi,
                inputs="final_schedule",
                outputs="kpi_results",
                name="calculate_kpi",
            ),
            node(
                func=create_chart,
                inputs=["final_schedule", "params:visualization_options"],
                outputs="gantt_chart_json",
                name="schedule_chart",
            ),
            node(
                func=save_chart_to_html,
                inputs="gantt_chart_json",
                outputs=None,
                name="save_chart_to_html",
            ),
            node(
                func=order_to_id,
                inputs=["mapping_dict_read", "final_schedule", "croom_processed_orders"],
                outputs=["mapping_dict_write", "final_schedule_with_id"],
                name="order_to_id",
            ),
            node(
                func=split_and_save_schedule,
                inputs="final_schedule_with_id",
                outputs=[
                    "ctd_mapping",
                    "op1_mapping",
                    "op2_mapping",
                ],
                name="split_and_save_schedule",
            ),
        ]
    )

    return pipeline<|MERGE_RESOLUTION|>--- conflicted
+++ resolved
@@ -66,11 +66,8 @@
                     "params:ghost_machine_dict",
                     "params:cemented_arbors",
                     "params:arbor_quantities",
-<<<<<<< HEAD
                     "params:HAAS_starting_part_ids",
-=======
                     "params:custom_tasks_dict",
->>>>>>> 77ce5ccb
                 ],
                 outputs=["best_schedule", "best_scores"],
                 name="genetic_algorithm",
