
# Scheduling engine

orders:
  type: pandas.ExcelDataset
  filepath: data/01_raw/order_book.xlsx
  load_args:
    engine: openpyxl
    sheet_name: Orders

croom_open_orders:
  type: pandas.ExcelDataset
<<<<<<< HEAD
  filepath: data/01_raw/Week 9 open orders.xlsm
  

=======
  filepath: data/01_raw/Week 11 open orders.xlsm
>>>>>>> 5df54674
  load_args:
    engine: openpyxl
    sheet_name: Data Week 11


monza_cycle_times_op1:
  type: pandas.ExcelDataset
  filepath: data/01_raw/Monza cycle times for op1 + 2 2021-09-14.xlsx
  load_args:
    engine: openpyxl
    sheet_name: Monza OP1 Cycle times

monza_cycle_times_op2:
  type: pandas.ExcelDataset
  filepath: data/01_raw/Monza cycle times for op1 + 2 2021-09-14.xlsx
  load_args:
    engine: openpyxl
    sheet_name: Monza OP2  Cycle times

croom_processed_orders:
  type: pandas.ParquetDataset
  filepath: data/03_primary/croom_processed_orders.pq

croom_reformatted_orders:
  type: pandas.ParquetDataset
  filepath: data/07_model_output/croom_reformatted_orders.pq

changeovers:
  type: pandas.ParquetDataset
  filepath: data/07_model_output/changeovers.pq

final_changeovers:
  type: pandas.ExcelDataset
  filepath: data/08_reporting/final_changeovers.xlsx
  save_args:
    engine: openpyxl
    sheet_name: Schedule
  load_args:
    engine: openpyxl
    sheet_name: Schedule

cr_cycle_times:
  type: pandas.ParquetDataset
  filepath: data/03_primary/cr_cycle_times.pq

ps_cycle_times:
  type: pandas.ParquetDataset
  filepath: data/03_primary/ps_cycle_times.pq

op2_cycle_times:
  type: pandas.ParquetDataset
  filepath: data/03_primary/op2_cycle_times.pq

input_repr_dict:
  type: pickle.PickleDataset
  filepath: data/05_model_input/input_repr_dict.pkl

compatibility_dict:
  type: pickle.PickleDataset
  filepath: data/05_model_input/compatibility_dict.pkl

machine_qty_dict:
  type: pickle.PickleDataset
  filepath: data/01_raw/machine_qty_dict.pkl

task_to_machines:
  type: pickle.PickleDataset
  filepath: data/01_raw/task_to_machines.pkl

best_schedule:
  type: pickle.PickleDataset
  filepath: data/07_model_output/best_schedule.pkl

best_scores:
  type: pickle.PickleDataset
  filepath: data/07_model_output/best_scores.pkl

# Tim's input

job_list:
  type: pandas.ExcelDataset
  filepath: data/02_intermediate/initial_job_list.xlsx
  load_args:
    engine: openpyxl
    sheet_name: Jobs
  save_args:
    engine: openpyxl
    sheet_name: Jobs

starting_schedule:
  type: pandas.ExcelDataset
  filepath: data/02_intermediate/starting_schedule.xlsx
  load_args:
    engine: openpyxl
    sheet_name: Schedule
  save_args:
    engine: openpyxl
    sheet_name: Schedule

remaining_orders:
  type: pandas.ExcelDataset
  filepath: data/02_intermediate/remaining_orders.xlsx
  load_args:
    engine: openpyxl
    sheet_name: Orders
  save_args:
    engine: openpyxl
    sheet_name: Orders

final_schedule:
  type: pandas.ExcelDataset
  filepath: data/08_reporting/final_schedule.xlsx
  save_args:
    engine: openpyxl
    sheet_name: Schedule
  load_args:
    engine: openpyxl
    sheet_name: Schedule

gantt_chart_json:
  type: plotly.PlotlyDataset
  filepath: data/08_reporting/gantt_chart.json
  plotly_args:
    type: timeline
    fig:
      x_start: Start_time
      x_end: End_time
      y: Machine
      color: Job
      pattern_shape: Job
      title: Production Schedule
      hover_name: Order

      hover_data: ['Order_date', 'Due_date', 'task', 'Custom Part ID']
      template: simple_white
      color_discrete_sequence: ['rgb(41, 24, 107)', 'rgb(42, 35, 160)', 'rgb(15, 71, 153)',
                                'rgb(18, 95, 142)', 'rgb(38, 116, 137)', 'rgb(53, 136, 136)',
                                'rgb(65, 157, 133)', 'rgb(81, 178, 124)', 'rgb(111, 198, 107)',
                                'rgb(160, 214, 91)', 'rgb(212, 225, 112)', 'rgb(253, 238, 153)']

    layout:
      xaxis_title: Time
      yaxis_title: Machines
      yaxis:
        type: 'category'
        categoryorder: 'array'
        categoryarray: [
            'Final Inspect-2', 'Final Inspect-1', 'Final Wash-1', 'Polishing-2', 'Polishing-1',
            'Nutshell Drag', 'Plastic Drag', 'Wash-2', 'Ceramic Drag',
            'Manual Prep-3', 'Manual Prep-2', 'Manual Prep-1',
            'Wash-1', 'Inspection-4', 'Inspection-3', 'Inspection-2',
            'Inspection-1', 'HAAS-6', 'HAAS-5', 'HAAS-4', 'HAAS-3', 'HAAS-2', 'HAAS-1'
          ]

      title: Production Schedule for Operation 1 & 2
      autosize: True
      title_font_family: Arial
      title_font_size: 32
      font_size: 14
      width: 1800
      height: 1000
      showlegend: True
      legend:
        orientation: v
        title: Legend
        yanchor: bottom
        y: 0.1
        xanchor: center
        x: 1.1<|MERGE_RESOLUTION|>--- conflicted
+++ resolved
@@ -10,13 +10,7 @@
 
 croom_open_orders:
   type: pandas.ExcelDataset
-<<<<<<< HEAD
-  filepath: data/01_raw/Week 9 open orders.xlsm
-  
-
-=======
   filepath: data/01_raw/Week 11 open orders.xlsm
->>>>>>> 5df54674
   load_args:
     engine: openpyxl
     sheet_name: Data Week 11
