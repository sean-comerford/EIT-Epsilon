--- conflicted
+++ resolved
@@ -331,11 +331,7 @@
       pattern_shape: IsUrgent
       title: Production Schedule
       hover_name: ID
-<<<<<<< HEAD
-      hover_data: ['Prod Due Date', 'Task Name', 'Custom Part ID', 'Production Qty']
-=======
-      hover_data: ['Prod Due Date', 'Algo Due Date', 'task', 'Custom Part ID', 'Production Qty']
->>>>>>> 8ccc8886
+      hover_data: ['Prod Due Date', 'Algo Due Date', 'Task Name', 'Custom Part ID', 'Production Qty']
       template: simple_white
       color_discrete_sequence: ['rgb(41, 24, 107)', 'rgb(42, 35, 160)', 'rgb(15, 71, 153)',
                                 'rgb(18, 95, 142)', 'rgb(38, 116, 137)', 'rgb(53, 136, 136)',
