task_to_machines: {
  # Cementless OP1
  1: [1, 2, 3, 4, 5, 6],  # HAAS
  2: [7, 8],  # Post-HAAS Inspection
  3: [9],  # First Wash
  4: [11, 12, 13, 14, 15, 16],  # Manual Prep & Touch-up
  5: [17, 18, 19, 20, 21, 22],  # Optional touch-up inspection
  6: [23],  # Final Wash
  7: [25, 26],  # Final inspection

  # Cementless OP2
  10: [27],  # Ceramic drag
  11: [29],  # Wash 2
  12: [31],  # Plastic drag
  13: [29],  # Wash 2
  14: [33, 34, 35, 36],  # Post-Plastic Inspection
  15: [11, 12, 13, 14, 15, 16],  # Manual Prep & Touch-up
  16: [37, 38, 39, 40, 41, 42, 43, 44, 45, 46, 47, 48, 49, 50],  # FPI-Inspect
  17: [51],  # Nutshell drag
  18: [53, 54],  # Polishing
  19: [23],  # Final Wash
  20: [25, 26],  # Final inspection

  # Cemented (All)
  30: [4, 5, 6],  # HAAS (only cemented)
  31: [7, 8],  # Post-HAAS Inspection
  32: [9],  # First Wash
  33: [27],  # Ceramic drag
  34: [29],  # Wash 2
  35: [11, 12, 13, 14, 15, 16],  # Plastic prep (Blast included)
  36: [33, 34, 35, 36],  # Post-Plastic Inspection
  37: [31],  # Plastic drag
  38: [29],  # Wash 2
  39: [33, 34, 35, 36],  # Post-Plastic Inspection
  40: [11, 12, 13, 14, 15, 16],  # Manual Prep & Touch-up
  41: [17, 18, 19, 20, 21, 22],  # Optional touch-up inspection
  42: [51],  # Nutshell drag
  43: [53, 54],  # Polishing
  44: [25, 26],  # Final inspection
}

# Define OP2 size categories for CR
size_categories_op2_cr: {
  "small": {"1", "2", "3N"},
  "medium": {"3", "4N", "4", "5N", "5", "6N"},
  "large": {"6", "7", "8", "9", "10"}
}

# Define OP2 size categories for PS
size_categories_op2_ps: {
  "small": {"1", "2"},
  "medium": {"3N", "3", "4N", "4", "5N", "5"},
  "large": {"6N", "6", "7", "8", "9", "10"}
}

column_mapping_reformat: {
  'job': 'Job',
  'starting_time': 'Start_time',
  'end_time': 'End_time',
  'machine': 'Machine',
  'Job ID': 'Order',
  'Created Date': 'Order_date',
  'Part Description': 'Product',
  'Due Date ': 'Due_date',
  'Order Qty': 'Order Qty'
}

machine_dict: {
  1: 'HAAS-1',
  2: 'HAAS-2',
  3: 'HAAS-3',
  4: 'HAAS-4',
  5: 'HAAS-5',
  6: 'HAAS-6',
  7: 'Post-HAAS Inspect-1',
  8: 'Post-HAAS Inspect-2',
  9: 'Wash-1',
  10: 'Wash-1 (Ghost)',
  11: 'Manual Prep & Touch-up-1',
  12: 'Manual Prep & Touch-up-2',
  13: 'Manual Prep & Touch-up-3',
  14: 'Manual Prep & Touch-up-4',
  15: 'Manual Prep & Touch-up-5',
  16: 'Manual Prep & Touch-up-6',
  17: 'Optional touch-up Inspect-1',
  18: 'Optional touch-up Inspect-2',
  19: 'Optional touch-up Inspect-3',
  20: 'Optional touch-up Inspect-4',
  21: 'Optional touch-up Inspect-5',
  22: 'Optional touch-up Inspect-6',
  23: 'Final Wash-1',
  24: 'Final Wash-1 (Ghost)',
  25: 'Final Inspect-1',
  26: 'Final Inspect-2',
  27: 'Ceramic Drag',
  28: 'Ceramic Drag (Ghost)',
  29: 'Wash-2',
  30: 'Wash-2 (Ghost)',
  31: 'Plastic Drag',
  32: 'Plastic Drag (Ghost)',
  33: 'Post-Plastic Inspect-1',
  34: 'Post-Plastic Inspect-2',
  35: 'Post-Plastic Inspect-3',
  36: 'Post-Plastic Inspect-4',
  37: 'FPI Inspect-1',
  38: 'FPI Inspect-2',
  39: 'FPI Inspect-3',
  40: 'FPI Inspect-4',
  41: 'FPI Inspect-5',
  42: 'FPI Inspect-6',
  43: 'FPI Inspect-7',
  44: 'FPI Inspect-8',
  45: 'FPI Inspect-9',
  46: 'FPI Inspect-10',
  47: 'FPI Inspect-11',
  48: 'FPI Inspect-12',
  49: 'FPI Inspect-13',
  50: 'FPI Inspect-14',
  51: 'Nutshell Drag',
  52: 'Nutshell Drag (Ghost)',
  53: 'Polishing-1',
  54: 'Polishing-2'
}

ghost_machine_dict: {
  9: 10,
  10: 9,
  23: 24,
  24: 23,
  27: 28,
  28: 27,
  29: 30,
  30: 29,
  31: 32,
  32: 31,
  51: 52,
  52: 51
}

cemented_arbors: {
  '5': '1008644',
  '6': '1008654',
  '7': '1008663',
  '8': '1008668',
  '9': '1008672',
  '10': '1008677',
  '4N': '1008639',
  '5N': '1008649'
}

cementless_arbors: {
  '1': '800.6000.10.00',
  '2': '800.6001.11.00',
  '3': '800.6000.12.00',
  '4': '800.6000.13.00',
  '5': '800.6000.14.00',
  '6': '800.6000.15.00',
  '7': '800.6000.16.00',
  '8': '800.6000.17.00',
  '9': '800.6000.18.00',
  '10': '800.6000.19.00',
  '3N': '800.6000.20.00',
  '4N': '800.6001.13.00',
  '5N': '800.6001.14.00',
  '6N': '800.6000.23.00'
}

<<<<<<< HEAD
scheduling_options: {
  start_date: "2024-04-01T06:30",  # Starting date used to calculate difference with due date
  change_over_time_op1: 180,  # Minutes required to do a changeover on the HAAS machines
  change_over_time_op2: 15,  # Minutes required to do a changeover on the non-Drag OP 2 machines
  change_over_machines_op1: [1, 2, 3, 4, 5, 6], # Machines that require a changeover for OP1 (key in machine dict above)
  change_over_machines_op2: [27, 28, 31, 32, 51, 52],  # Machines that require a changeover for OP2 (key in machine dict above)
  cemented_only_haas_machines: [4, 5, 6], # HAAS Machines that can process cemented (primary) products
  non_manual_task_machines: [1, 3, 6, 10, 11, 12, 13, 17, 30, 32, 33, 34, 37, 38, 42], # Non-manual tasks (can go past EOD)
  non_slack_machines: [37, 38, 39, 40, 41, 42, 43, 44, 45, 46, 47, 48, 49, 50],  # Machines that cannot use slack time
  task_time_buffer: 5,  # Number of extra minutes to keep between tasks as a buffer (switching time)
  n: 1200,  # Number of random schedules to generate
  n_e: 0.05,  # Proportion of best schedules to automatically pass on to the next generation (e.g.: 10%)
  n_c: 0.15,  # Proportion of children to generate in the offspring function
  working_minutes_per_day: 480,  # Number of working minutes per day (8 hours * 60 minutes)
  total_minutes_per_day: 1440,  # Number of minutes in exactly 24 hours
  drag_machine_setup_time: 15,  # Time it takes to set up a new batch on the drag machines
  max_iterations: 30,  # Maximum number of iterations/generations to run the algorithm
  time_budget: 0,  # Maximum runtime for the algorithm in seconds - 0 means no limit; max_iterations will be used
  offspring_frequency: 7,  # Enable offspring every X generations (E.g.: a value of 2 means every other generation)
  urgent_multiplier: 3,  # Multiplier for (due_date - completion_time) for urgent_orders
  urgent_orders: [],  # List of job indices of urgent orders; starting from 1,
  changeover_machines_op1_full_name: ['HAAS-1', 'HAAS-2', 'HAAS-3', 'HAAS-4', 'HAAS-5', 'HAAS-6'],
=======
# The quantity of each arbor (fixture) type
arbor_quantities: {
    '1008644': 2,
    '1008654': 2,
    '1008663': 2,
    '1008668': 2,
    '1008672': 2,
    '1008677': 1,
    '1008639': 2,
    '1008649': 2,
    '800.6000.10.00': 2,
    '800.6001.11.00': 1,
    '800.6000.12.00': 1,
    '800.6000.13.00': 2,
    '800.6000.14.00': 2,
    '800.6000.15.00': 2,
    '800.6000.16.00': 2,
    '800.6000.17.00': 2,
    '800.6000.18.00': 1,
    '800.6000.19.00': 1,
    '800.6000.20.00': 1,
    '800.6001.13.00': 1,
    '800.6001.14.00': 1,
    '800.6000.23.00': 1
}

scheduling_options:
  start_date: "2024-04-03T06:30"  # Starting date used to calculate difference with due date
  change_over_time_op1: 180  # Minutes required to do a changeover on the HAAS machines (Only OP 1)
  change_over_time_op2: 25  # Minutes required to do a changeover on the non-Drag OP 2 machines
  change_over_machines_op1: [1, 2, 3, 4, 5, 6] # Machines that require a changeover for OP1 (key in machine dict above)
  change_over_machines_op2: [25, 27, 33]  # Machines that require a changeover for OP2 (key in machine dict above)
  cemented_only_haas_machines: [4, 5, 6] # HAAS Machines that can process cemented (primary) products
  non_manual_task_machines: [1, 3, 6, 10, 11, 12, 13, 17, 30, 32, 33, 34, 37, 38, 42] # Non-manual tasks (can go past EOD)
  task_time_buffer: 5  # Number of extra minutes to keep between tasks as a buffer (switching time)
  n: 1000  # Number of random schedules to generate
  n_e: 0.05  # Proportion of best schedules to automatically pass on to the next generation (e.g.: 10%)
  n_c: 0.15  # Proportion of children to generate in the offspring function
  working_minutes_per_day: 480  # Number of working minutes per day (8 hours * 60 minutes)
  total_minutes_per_day: 1440  # Number of minutes in exactly 24 hours
  drag_machine_setup_time: 15  # Time it takes to set up a new batch on the drag machines
  max_iterations: 10  # Maximum number of iterations/generations to run the algorithm
  time_budget: 0  # Maximum runtime for the algorithm in seconds - 0 means no limit; max_iterations will be used
  offspring_frequency: 7  # Enable offspring every X generations (E.g.: a value of 2 means every other generation)
  urgent_multiplier: 3  # Multiplier for (due_date - completion_time) for urgent_orders
  urgent_orders: []  # List of job indices of urgent orders; starting from 1,
  changeover_machines_op1_full_name: ['HAAS-1', 'HAAS-2', 'HAAS-3', 'HAAS-4', 'HAAS-5', 'HAAS-6']
>>>>>>> 51b6d00e
  column_mapping: {
    'Job ID': 'Order',
    'Created Date': 'Order_date',
    'Part Description': 'Product',
    'Due Date ': 'Due_date',
    'Order Qty': 'Order Qty'
  }
<<<<<<< HEAD
}
=======

>>>>>>> 51b6d00e

visualization_options: {
  title: "Production Schedule Milling & Grinding",
  column_mapping: {
    'Start': 'Start_time',
    'End': 'End_time',
    'Resource': 'Machine',
    'Task': 'Job'
  }
}<|MERGE_RESOLUTION|>--- conflicted
+++ resolved
@@ -165,30 +165,6 @@
   '6N': '800.6000.23.00'
 }
 
-<<<<<<< HEAD
-scheduling_options: {
-  start_date: "2024-04-01T06:30",  # Starting date used to calculate difference with due date
-  change_over_time_op1: 180,  # Minutes required to do a changeover on the HAAS machines
-  change_over_time_op2: 15,  # Minutes required to do a changeover on the non-Drag OP 2 machines
-  change_over_machines_op1: [1, 2, 3, 4, 5, 6], # Machines that require a changeover for OP1 (key in machine dict above)
-  change_over_machines_op2: [27, 28, 31, 32, 51, 52],  # Machines that require a changeover for OP2 (key in machine dict above)
-  cemented_only_haas_machines: [4, 5, 6], # HAAS Machines that can process cemented (primary) products
-  non_manual_task_machines: [1, 3, 6, 10, 11, 12, 13, 17, 30, 32, 33, 34, 37, 38, 42], # Non-manual tasks (can go past EOD)
-  non_slack_machines: [37, 38, 39, 40, 41, 42, 43, 44, 45, 46, 47, 48, 49, 50],  # Machines that cannot use slack time
-  task_time_buffer: 5,  # Number of extra minutes to keep between tasks as a buffer (switching time)
-  n: 1200,  # Number of random schedules to generate
-  n_e: 0.05,  # Proportion of best schedules to automatically pass on to the next generation (e.g.: 10%)
-  n_c: 0.15,  # Proportion of children to generate in the offspring function
-  working_minutes_per_day: 480,  # Number of working minutes per day (8 hours * 60 minutes)
-  total_minutes_per_day: 1440,  # Number of minutes in exactly 24 hours
-  drag_machine_setup_time: 15,  # Time it takes to set up a new batch on the drag machines
-  max_iterations: 30,  # Maximum number of iterations/generations to run the algorithm
-  time_budget: 0,  # Maximum runtime for the algorithm in seconds - 0 means no limit; max_iterations will be used
-  offspring_frequency: 7,  # Enable offspring every X generations (E.g.: a value of 2 means every other generation)
-  urgent_multiplier: 3,  # Multiplier for (due_date - completion_time) for urgent_orders
-  urgent_orders: [],  # List of job indices of urgent orders; starting from 1,
-  changeover_machines_op1_full_name: ['HAAS-1', 'HAAS-2', 'HAAS-3', 'HAAS-4', 'HAAS-5', 'HAAS-6'],
-=======
 # The quantity of each arbor (fixture) type
 arbor_quantities: {
     '1008644': 2,
@@ -215,28 +191,30 @@
     '800.6000.23.00': 1
 }
 
-scheduling_options:
-  start_date: "2024-04-03T06:30"  # Starting date used to calculate difference with due date
-  change_over_time_op1: 180  # Minutes required to do a changeover on the HAAS machines (Only OP 1)
-  change_over_time_op2: 25  # Minutes required to do a changeover on the non-Drag OP 2 machines
-  change_over_machines_op1: [1, 2, 3, 4, 5, 6] # Machines that require a changeover for OP1 (key in machine dict above)
-  change_over_machines_op2: [25, 27, 33]  # Machines that require a changeover for OP2 (key in machine dict above)
-  cemented_only_haas_machines: [4, 5, 6] # HAAS Machines that can process cemented (primary) products
-  non_manual_task_machines: [1, 3, 6, 10, 11, 12, 13, 17, 30, 32, 33, 34, 37, 38, 42] # Non-manual tasks (can go past EOD)
-  task_time_buffer: 5  # Number of extra minutes to keep between tasks as a buffer (switching time)
-  n: 1000  # Number of random schedules to generate
-  n_e: 0.05  # Proportion of best schedules to automatically pass on to the next generation (e.g.: 10%)
-  n_c: 0.15  # Proportion of children to generate in the offspring function
-  working_minutes_per_day: 480  # Number of working minutes per day (8 hours * 60 minutes)
-  total_minutes_per_day: 1440  # Number of minutes in exactly 24 hours
-  drag_machine_setup_time: 15  # Time it takes to set up a new batch on the drag machines
-  max_iterations: 10  # Maximum number of iterations/generations to run the algorithm
-  time_budget: 0  # Maximum runtime for the algorithm in seconds - 0 means no limit; max_iterations will be used
-  offspring_frequency: 7  # Enable offspring every X generations (E.g.: a value of 2 means every other generation)
-  urgent_multiplier: 3  # Multiplier for (due_date - completion_time) for urgent_orders
-  urgent_orders: []  # List of job indices of urgent orders; starting from 1,
-  changeover_machines_op1_full_name: ['HAAS-1', 'HAAS-2', 'HAAS-3', 'HAAS-4', 'HAAS-5', 'HAAS-6']
->>>>>>> 51b6d00e
+
+scheduling_options: {
+  start_date: "2024-04-01T06:30",  # Starting date used to calculate difference with due date
+  change_over_time_op1: 180,  # Minutes required to do a changeover on the HAAS machines
+  change_over_time_op2: 15,  # Minutes required to do a changeover on the non-Drag OP 2 machines
+  change_over_machines_op1: [1, 2, 3, 4, 5, 6], # Machines that require a changeover for OP1 (key in machine dict above)
+  change_over_machines_op2: [27, 28, 31, 32, 51, 52],  # Machines that require a changeover for OP2 (key in machine dict above)
+  cemented_only_haas_machines: [4, 5, 6], # HAAS Machines that can process cemented (primary) products
+  non_manual_task_machines: [1, 3, 6, 10, 11, 12, 13, 17, 30, 32, 33, 34, 37, 38, 42], # Non-manual tasks (can go past EOD)
+  non_slack_machines: [37, 38, 39, 40, 41, 42, 43, 44, 45, 46, 47, 48, 49, 50],  # Machines that cannot use slack time
+  task_time_buffer: 5,  # Number of extra minutes to keep between tasks as a buffer (switching time)
+  n: 1200,  # Number of random schedules to generate
+  n_e: 0.05,  # Proportion of best schedules to automatically pass on to the next generation (e.g.: 10%)
+  n_c: 0.15,  # Proportion of children to generate in the offspring function
+  working_minutes_per_day: 480,  # Number of working minutes per day (8 hours * 60 minutes)
+  total_minutes_per_day: 1440,  # Number of minutes in exactly 24 hours
+  drag_machine_setup_time: 15,  # Time it takes to set up a new batch on the drag machines
+  max_iterations: 30,  # Maximum number of iterations/generations to run the algorithm
+  time_budget: 0,  # Maximum runtime for the algorithm in seconds - 0 means no limit; max_iterations will be used
+  offspring_frequency: 7,  # Enable offspring every X generations (E.g.: a value of 2 means every other generation)
+  urgent_multiplier: 3,  # Multiplier for (due_date - completion_time) for urgent_orders
+  urgent_orders: [],  # List of job indices of urgent orders; starting from 1,
+  changeover_machines_op1_full_name: ['HAAS-1', 'HAAS-2', 'HAAS-3', 'HAAS-4', 'HAAS-5', 'HAAS-6'],
+
   column_mapping: {
     'Job ID': 'Order',
     'Created Date': 'Order_date',
@@ -244,11 +222,8 @@
     'Due Date ': 'Due_date',
     'Order Qty': 'Order Qty'
   }
-<<<<<<< HEAD
-}
-=======
-
->>>>>>> 51b6d00e
+
+}
 
 visualization_options: {
   title: "Production Schedule Milling & Grinding",
