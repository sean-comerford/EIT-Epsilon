task_to_machines: {
  1: [1, 2, 3, 4, 5, 6],  # HAAS
  2: [7, 8, 9, 10],  # Inspection
  3: [11],  # First Wash
  4: [12, 13, 14],  # Manual Prep
  5: [7, 8, 9, 10],  # Inspection (again)
  6: [15],  # Final Wash
  7: [16, 17],  # Final inspection
  99: [1, 2, 3]  # HAAS (only cemented)
}

machine_qty_dict: {
  'HAAS': 6,
  'Inspection': 4,
  'First Wash': 1,
  'Manual Prep': 3,
  'Final Wash': 1,
  'Final Inspection': 2
}

column_mapping_reformat: {
  'job': 'Job',
  'starting_time': 'Start_time',
  'end_time': 'End_time',
  'machine': 'Machine',
  'Job ID': 'Order',
  'Created Date': 'Order_date',
  'Part Description': 'Product',
  'Due Date ': 'Due_date',
  'Order Qty': 'Order Qty'
}

machine_dict: {
    1: 'HAAS-1',
    2: 'HAAS-2',
    3: 'HAAS-3',
    4: 'HAAS-4',
    5: 'HAAS-5',
    6: 'HAAS-6',
    7: 'Inspection-1',
    8: 'Inspection-2',
    9: 'Inspection-3',
    10: 'Inspection-4',
    11: 'Wash-1',
    12: 'Manual Prep-1',
    13: 'Manual Prep-2',
    14: 'Manual Prep-3',
    15: 'Final Wash-1',
    16: 'Final Inspect-1',
    17: 'Final Inspect-2'
}

scheduling_options:
<<<<<<< HEAD
  start_date: "2023-03-18T09:00"
  change_over_time: 120
  n: 2000
  n_e: 0.1
  n_c: 0.3
  minutes_per_day: 480
  max_iterations: 30
  urgent_multiplier: 3
  urgent_orders: []
=======
  start_date: "2024-03-18T09:00"  # Starting date used to calculate difference with due date
  change_over_time: 120  # Minutes required to do a changeover on the HAAS machines
  n: 2000  # Number of random schedules to generate
  n_e: 0.1  # Proportion of best schedules to automatically pass on to the next generation (e.g.: 10%)
  n_c: 0.3  # Proportion of children to generate in the offspring function
  minutes_per_day: 480  # Number of working minutes per day (8 hours * 60 minutes)
  max_iterations: 80  # Maximum number of iterations/generations to run the algorithm
  urgent_multiplier: 3  # Multiplier for (completion_time - due_date) for urgent_orders
  urgent_orders: []  # List of job indices of urgent orders; starting from 1
>>>>>>> 601d9c04
  column_mapping: {
    'Job ID': 'Order',
    'Created Date': 'Order_date',
    'Part Description': 'Product',
    'Due Date ': 'Due_date',
    'Order Qty': 'Order Qty'
}

visualization_options:
  title: "Production Schedule Milling & Grinding"
  column_mapping: {
    'Start': 'Start_time',
    'End': 'End_time',
    'Resource': 'Machine',
    'Task': 'Job'
  }<|MERGE_RESOLUTION|>--- conflicted
+++ resolved
@@ -51,17 +51,7 @@
 }
 
 scheduling_options:
-<<<<<<< HEAD
-  start_date: "2023-03-18T09:00"
-  change_over_time: 120
-  n: 2000
-  n_e: 0.1
-  n_c: 0.3
-  minutes_per_day: 480
-  max_iterations: 30
-  urgent_multiplier: 3
-  urgent_orders: []
-=======
+
   start_date: "2024-03-18T09:00"  # Starting date used to calculate difference with due date
   change_over_time: 120  # Minutes required to do a changeover on the HAAS machines
   n: 2000  # Number of random schedules to generate
@@ -71,7 +61,6 @@
   max_iterations: 80  # Maximum number of iterations/generations to run the algorithm
   urgent_multiplier: 3  # Multiplier for (completion_time - due_date) for urgent_orders
   urgent_orders: []  # List of job indices of urgent orders; starting from 1
->>>>>>> 601d9c04
   column_mapping: {
     'Job ID': 'Order',
     'Created Date': 'Order_date',
