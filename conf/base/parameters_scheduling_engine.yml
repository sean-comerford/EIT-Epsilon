--- conflicted
+++ resolved
@@ -209,21 +209,13 @@
   non_manual_task_machines: [1, 3, 6, 10, 11, 12, 13, 17, 30, 32, 33, 34, 37, 38, 42], # Non-manual tasks (can go past EOD)
   non_slack_machines: [37, 38, 39, 40, 41, 42, 43, 44, 45, 46, 47, 48, 49, 50],  # Machines that cannot use slack time
   task_time_buffer: 5,  # Number of extra minutes to keep between tasks as a buffer (switching time)
-<<<<<<< HEAD
-  n: 20,  # Number of random schedules to generate
-=======
   n: 1000,  # Number of random schedules to generate
->>>>>>> 3b9d3e6c
   n_e: 0.05,  # Proportion of best schedules to automatically pass on to the next generation (e.g.: 10%)
   n_c: 0.15,  # Proportion of children to generate in the offspring function
   working_minutes_per_day: 480,  # Number of working minutes per day (8 hours * 60 minutes)
   total_minutes_per_day: 1440,  # Number of minutes in exactly 24 hours
   drag_machine_setup_time: 15,  # Time it takes to set up a new batch on the drag machines
-<<<<<<< HEAD
-  max_iterations: 10,  # Maximum number of iterations/generations to run the algorithm
-=======
   max_iterations: 25,  # Maximum number of iterations/generations to run the algorithm
->>>>>>> 3b9d3e6c
   time_budget: 0,  # Maximum runtime for the algorithm in seconds - 0 means no limit; max_iterations will be used
   offspring_frequency: 7,  # Enable offspring every X generations (E.g.: a value of 2 means every other generation)
   urgent_multiplier: 3,  # Multiplier for (due_date - completion_time) for urgent_orders
