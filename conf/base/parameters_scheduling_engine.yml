--- conflicted
+++ resolved
@@ -39,10 +39,7 @@
     "medium": {"3N", "3", "4N", "4", "5N", "5"},
     "large": {"6N", "6", "7", "8", "9", "10"}
 }
-<<<<<<< HEAD
-=======
 
->>>>>>> 5df54674
 column_mapping_reformat: {
   'job': 'Job',
   'starting_time': 'Start_time',
@@ -87,13 +84,6 @@
   change_over_time_op2: 20  # Minutes required to do a changeover on the Drag machines (Only OP 2)
   change_over_machines_op1: [1, 2, 3, 4, 5, 6] # Machines that require a changeover for OP1 (key in machine dict above)
   change_over_machines_op2: [20, 22, 23]  # Machines that require a changeover for OP2 (key in machine dict above)
-<<<<<<< HEAD
-  n: 20  # Number of random schedules to generate
-  n_e: 0.1  # Proportion of best schedules to automatically pass on to the next generation (e.g.: 10%)
-  n_c: 0.3  # Proportion of children to generate in the offspring function
-  minutes_per_day: 480  # Number of working minutes per day (8 hours * 60 minutes)
-  max_iterations: 10  # Maximum number of iterations/generations to run the algorithm
-=======
   task_time_buffer: 5  # Number of extra minutes to keep between tasks as a buffer (switching time)
   n: 1000  # Number of random schedules to generate
   n_e: 0.1  # Proportion of best schedules to automatically pass on to the next generation (e.g.: 10%)
@@ -101,7 +91,6 @@
   working_minutes_per_day: 480  # Number of working minutes per day (8 hours * 60 minutes)
   total_minutes_per_day: 1440  # Number of minutes in exactly 24 hours
   max_iterations: 20  # Maximum number of iterations/generations to run the algorithm
->>>>>>> 5df54674
   urgent_multiplier: 3  # Multiplier for (due_date - completion_time) for urgent_orders
   urgent_orders: []  # List of job indices of urgent orders; starting from 1
   changeover_machines_op1_full_name: ['HAAS-1', 'HAAS-2', 'HAAS-3', 'HAAS-4', 'HAAS-5', 'HAAS-6']
