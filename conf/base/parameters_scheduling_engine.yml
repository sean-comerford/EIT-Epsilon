--- conflicted
+++ resolved
@@ -278,11 +278,7 @@
   non_slack_machines: [37, 38, 39, 40, 41, 42, 43, 44, 45, 46, 47, 48, 49, 50],  # Machines that cannot use slack time
   unavailable_machines: [], # Machines that are out of commission
   task_time_buffer: 5,  # Number of extra minutes to keep between tasks as a buffer (switching time)
-<<<<<<< HEAD
-  n: 50,  # Number of random schedules to generate
-=======
   n: 500,  # Number of random schedules to generate
->>>>>>> 8ccc8886
   n_e: 0.06,  # Proportion of best schedules to automatically pass on to the next generation (e.g.: 10%)
   n_c: 0.15,  # Proportion of children to generate in the offspring function
   working_minutes_per_day: 500,  # Number of working minutes per day (8 hours * 60 minutes)
