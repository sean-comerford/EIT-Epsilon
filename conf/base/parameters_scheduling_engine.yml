--- conflicted
+++ resolved
@@ -107,31 +107,19 @@
 }
 
 scheduling_options:
-<<<<<<< HEAD
-  start_date: "2024-03-18T06:30"  # Starting date used to calculate difference with due date
-=======
   start_date: "2024-04-03T06:30"  # Starting date used to calculate difference with due date
->>>>>>> 3ac9cf88
   change_over_time_op1: 180  # Minutes required to do a changeover on the HAAS machines (Only OP 1)
   change_over_time_op2: 20  # Minutes required to do a changeover on the Drag machines (Only OP 2)
   change_over_machines_op1: [1, 2, 3, 4, 5, 6] # Machines that require a changeover for OP1 (key in machine dict above)
   change_over_machines_op2: [20, 22, 23]  # Machines that require a changeover for OP2 (key in machine dict above)
   cemented_only_haas_machines: [1, 2, 3] # Machines that
   task_time_buffer: 5  # Number of extra minutes to keep between tasks as a buffer (switching time)
-<<<<<<< HEAD
   n: 1500  # Number of random schedules to generate
-=======
-  n: 1200  # Number of random schedules to generate
->>>>>>> 3ac9cf88
   n_e: 0.1  # Proportion of best schedules to automatically pass on to the next generation (e.g.: 10%)
   n_c: 0.2  # Proportion of children to generate in the offspring function
   working_minutes_per_day: 480  # Number of working minutes per day (8 hours * 60 minutes)
   total_minutes_per_day: 1440  # Number of minutes in exactly 24 hours
-<<<<<<< HEAD
-  max_iterations: 100  # Maximum number of iterations/generations to run the algorithm
-=======
   max_iterations: 2  # Maximum number of iterations/generations to run the algorithm
->>>>>>> 3ac9cf88
   urgent_multiplier: 3  # Multiplier for (due_date - completion_time) for urgent_orders
   urgent_orders: []  # List of job indices of urgent orders; starting from 1
   changeover_machines_op1_full_name: ['HAAS-1', 'HAAS-2', 'HAAS-3', 'HAAS-4', 'HAAS-5', 'HAAS-6']
